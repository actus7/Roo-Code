<<<<<<< HEAD
// See https://go.microsoft.com/fwlink/?LinkId=733558
// for the documentation about the tasks.json format
{
	"version": "2.0.0",
	"tasks": [
		{
			"label": "watch",
			"dependsOn": ["webview", "watch:tsc", "watch:esbuild", "start-aimemory-mcp"],
			"presentation": {
				"reveal": "never"
			},
			"group": {
				"kind": "build",
				"isDefault": true
			}
		},
		{
			"label": "webview",
			"type": "shell",
			"command": "pnpm --filter @roo-code/vscode-webview dev",
			"group": "build",
			"problemMatcher": {
				"owner": "vite",
				"pattern": {
					"regexp": "^$"
				},
				"background": {
					"activeOnStart": true,
					"beginsPattern": ".*VITE.*",
					"endsPattern": ".*Local:.*"
				}
			},
			"isBackground": true,
			"presentation": {
				"group": "watch",
				"reveal": "always"
			}
		},
		{
			"label": "watch:esbuild",
			"type": "shell",
			"command": "pnpm --filter roo-cline watch:esbuild",
			"group": "build",
			"problemMatcher": {
				"owner": "esbuild",
				"pattern": {
					"regexp": "^$"
				},
				"background": {
					"activeOnStart": true,
					"beginsPattern": "esbuild-problem-matcher#onStart",
					"endsPattern": "esbuild-problem-matcher#onEnd"
				}
			},
			"isBackground": true,
			"presentation": {
				"group": "watch",
				"reveal": "always"
			}
		},
		{
			"label": "watch:tsc",
			"type": "shell",
			"command": "pnpm --filter roo-cline watch:tsc",
			"group": "build",
			"problemMatcher": "$tsc-watch",
			"isBackground": true,
			"presentation": {
				"group": "watch",
				"reveal": "always"
			}
		}
	]
=======
// See https://go.microsoft.com/fwlink/?LinkId=733558
// for the documentation about the tasks.json format
{
	"version": "2.0.0",
	"tasks": [
		{
			"label": "watch",
			"dependsOn": ["watch:webview", "watch:bundle", "watch:tsc"],
			"presentation": {
				"reveal": "never"
			},
			"group": {
				"kind": "build",
				"isDefault": true
			}
		},
		{
			"label": "watch:webview",
			"type": "shell",
			"command": "pnpm --filter @roo-code/vscode-webview dev",
			"group": "build",
			"problemMatcher": {
				"owner": "vite",
				"pattern": {
					"regexp": "^$"
				},
				"background": {
					"activeOnStart": true,
					"beginsPattern": ".*VITE.*",
					"endsPattern": ".*Local:.*"
				}
			},
			"isBackground": true,
			"presentation": {
				"group": "watch",
				"reveal": "always"
			}
		},
		{
			"label": "watch:bundle",
			"type": "shell",
			"command": "npx turbo watch:bundle",
			"group": "build",
			"problemMatcher": {
				"owner": "esbuild",
				"pattern": {
					"regexp": "^$"
				},
				"background": {
					"activeOnStart": true,
					"beginsPattern": "esbuild-problem-matcher#onStart",
					"endsPattern": "esbuild-problem-matcher#onEnd"
				}
			},
			"isBackground": true,
			"presentation": {
				"group": "watch",
				"reveal": "always"
			}
		},
		{
			"label": "watch:tsc",
			"type": "shell",
			"command": "npx turbo watch:tsc",
			"group": "build",
			"problemMatcher": "$tsc-watch",
			"isBackground": true,
			"presentation": {
				"group": "watch",
				"reveal": "always"
			}
		}
	]
>>>>>>> 63701313
}<|MERGE_RESOLUTION|>--- conflicted
+++ resolved
@@ -1,78 +1,3 @@
-<<<<<<< HEAD
-// See https://go.microsoft.com/fwlink/?LinkId=733558
-// for the documentation about the tasks.json format
-{
-	"version": "2.0.0",
-	"tasks": [
-		{
-			"label": "watch",
-			"dependsOn": ["webview", "watch:tsc", "watch:esbuild", "start-aimemory-mcp"],
-			"presentation": {
-				"reveal": "never"
-			},
-			"group": {
-				"kind": "build",
-				"isDefault": true
-			}
-		},
-		{
-			"label": "webview",
-			"type": "shell",
-			"command": "pnpm --filter @roo-code/vscode-webview dev",
-			"group": "build",
-			"problemMatcher": {
-				"owner": "vite",
-				"pattern": {
-					"regexp": "^$"
-				},
-				"background": {
-					"activeOnStart": true,
-					"beginsPattern": ".*VITE.*",
-					"endsPattern": ".*Local:.*"
-				}
-			},
-			"isBackground": true,
-			"presentation": {
-				"group": "watch",
-				"reveal": "always"
-			}
-		},
-		{
-			"label": "watch:esbuild",
-			"type": "shell",
-			"command": "pnpm --filter roo-cline watch:esbuild",
-			"group": "build",
-			"problemMatcher": {
-				"owner": "esbuild",
-				"pattern": {
-					"regexp": "^$"
-				},
-				"background": {
-					"activeOnStart": true,
-					"beginsPattern": "esbuild-problem-matcher#onStart",
-					"endsPattern": "esbuild-problem-matcher#onEnd"
-				}
-			},
-			"isBackground": true,
-			"presentation": {
-				"group": "watch",
-				"reveal": "always"
-			}
-		},
-		{
-			"label": "watch:tsc",
-			"type": "shell",
-			"command": "pnpm --filter roo-cline watch:tsc",
-			"group": "build",
-			"problemMatcher": "$tsc-watch",
-			"isBackground": true,
-			"presentation": {
-				"group": "watch",
-				"reveal": "always"
-			}
-		}
-	]
-=======
 // See https://go.microsoft.com/fwlink/?LinkId=733558
 // for the documentation about the tasks.json format
 {
@@ -146,5 +71,4 @@
 			}
 		}
 	]
->>>>>>> 63701313
 }
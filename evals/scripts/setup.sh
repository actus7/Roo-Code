<<<<<<< HEAD
#!/bin/bash

menu() {
  echo -e "\n📋 Which eval types would you like to support?\n"

  for i in ${!options[@]}; do
    printf " %d) %-6s [%s]" $((i + 1)) "${options[i]}" "${choices[i]:- }"

    if [[ $i == 0 ]]; then
      printf " (required)"
    fi

    printf "\n"
  done

  echo -e " q) quit\n"
}

has_asdf_plugin() {
  local plugin="$1"
  case "$plugin" in
    nodejs|python|golang|rust) echo "true" ;;
    *) echo "false" ;;
  esac
}

build_extension() {
  echo "🔨 Building the Roo Code extension..."
  cd ..
  mkdir -p bin
  pnpm build --out ../bin/roo-code-$(git rev-parse --short HEAD).vsix || exit 1
  code --install-extension bin/roo-code-$(git rev-parse --short HEAD).vsix || exit 1
  cd evals
}

if [[ "$(uname -s)" != "Darwin" ]]; then
  echo "⚠️ Only macOS is currently supported."
  exit 1
fi

options=("nodejs" "python" "golang" "rust" "java")
binaries=("node" "python" "go" "rustc" "javac")

for i in "${!options[@]}"; do
  choices[i]="*"
done

prompt="Type 1-5 to select, 'q' to quit, ⏎ to continue: "

while menu && read -rp "$prompt" num && [[ "$num" ]]; do
  [[ "$num" == "q" ]] && exit 0

  [[ "$num" != *[![:digit:]]* ]] &&
    ((num > 1 && num <= ${#options[@]})) ||
    {
      continue
    }

  ((num--))
  [[ "${choices[num]}" ]] && choices[num]="" || choices[num]="*"
done

empty=true

for i in ${!options[@]}; do
  [[ "${choices[i]}" ]] && {
    empty=false
    break
  }
done

[[ "$empty" == true ]] && exit 0

printf "\n"

if ! command -v brew &>/dev/null; then
  if [[ -f "/opt/homebrew/bin/brew" ]]; then
    echo "⚠️ Homebrew is installed but not in your PATH"
    exit 1
  fi

  read -p "🍺 Homebrew (https://brew.sh) is required. Install it? (Y/n): " install_brew

  if [[ "$install_brew" =~ ^[Yy]|^$ ]]; then
    echo "🍺 Installing Homebrew..."
    /bin/bash -c "$(curl -fsSL https://raw.githubusercontent.com/Homebrew/install/HEAD/install.sh)" || exit 1
    # Can be undone with:
    # /bin/bash -c "$(curl -fsSL https://raw.githubusercontent.com/Homebrew/install/HEAD/uninstall.sh)" && sudo rm -rvf /opt/homebrew

    if [[ "$SHELL" == "/bin/zsh" ]] && ! grep -q 'eval "$(/opt/homebrew/bin/brew shellenv)"' ~/.zprofile; then
      echo '[[ -s "/opt/homebrew/bin/brew" ]] && eval "$(/opt/homebrew/bin/brew shellenv)"' >>~/.zprofile
    elif [[ "$SHELL" == "/bin/bash" ]] && ! grep -q 'eval "$(/opt/homebrew/bin/brew shellenv)"' ~/.bash_profile; then
      echo '[[ -s "/opt/homebrew/bin/brew" ]] && eval "$(/opt/homebrew/bin/brew shellenv)"' >>~/.bash_profile
    fi

    if [[ "$SHELL" == "/bin/zsh" ]]; then
      eval "$(/opt/homebrew/bin/brew shellenv)"
    elif [[ "$SHELL" == "/bin/bash" ]]; then
      eval "$(/opt/homebrew/bin/brew shellenv)"
    fi

    BREW_VERSION=$(brew --version)
    echo "✅ Homebrew is installed ($BREW_VERSION)"
  else
    exit 1
  fi
else
  BREW_VERSION=$(brew --version)
  echo "✅ Homebrew is installed ($BREW_VERSION)"
fi

ASDF_PATH="$(brew --prefix asdf)/libexec/asdf.sh"

if ! command -v asdf &>/dev/null; then
  if [[ -f "$ASDF_PATH" ]]; then
    echo "⚠️ asdf is installed but not in your PATH"
    exit 1
  fi

  read -p "🛠️ asdf (https://asdf-vm.com) is required. Install it? (Y/n): " install_asdf

  if [[ "$install_asdf" =~ ^[Yy]|^$ ]]; then
    echo "🛠️ Installing asdf..."
    brew install asdf || exit 1
    # Can be undone with:
    # brew uninstall asdf
    # rm -rvf ~/.asdf

    . "$ASDF_PATH"

    if [[ "$SHELL" == "/bin/zsh" ]] && ! grep -q 'source "$(brew --prefix asdf)/libexec/asdf.sh"' ~/.zshrc; then
      echo '[[ -s "/opt/homebrew/bin/brew" ]] && [[ -s "$(brew --prefix asdf)/libexec/asdf.sh" ]] && source "$(brew --prefix asdf)/libexec/asdf.sh"' >>~/.zprofile
    elif [[ "$SHELL" == "/bin/bash" ]] && ! grep -q 'source "$(brew --prefix asdf)/libexec/asdf.sh"' ~/.bash_profile; then
      echo '[[ -s "/opt/homebrew/bin/brew" ]] && [[ -s "$(brew --prefix asdf)/libexec/asdf.sh" ]] && source "$(brew --prefix asdf)/libexec/asdf.sh"' >>~/.bash_profile
    fi

    ASDF_VERSION=$(asdf --version)
    echo "✅ asdf is installed ($ASDF_VERSION)"
  else
    exit 1
  fi
else
  ASDF_VERSION=$(asdf --version)
  echo "✅ asdf is installed ($ASDF_VERSION)"
  . "$ASDF_PATH"
fi

if ! command -v gh &>/dev/null; then
  read -p "👨‍💻 GitHub cli is needed to submit evals results. Install it? (Y/n): " install_gh

  if [[ "$install_gh" =~ ^[Yy]|^$ ]]; then
    brew install gh || exit 1
    GH_VERSION=$(gh --version | head -n 1)
    echo "✅ gh is installed ($GH_VERSION)"
    gh auth status || gh auth login -w -p https
  fi
else
  GH_VERSION=$(gh --version | head -n 1)
  echo "✅ gh is installed ($GH_VERSION)"
fi

for i in "${!options[@]}"; do
  [[ "${choices[i]}" ]] || continue

  plugin="${options[$i]}"
  binary="${binaries[$i]}"

  if [[ "$(has_asdf_plugin "$plugin")" == "true" ]]; then
    if ! asdf plugin list | grep -q "^${plugin}$" && ! command -v "${binary}" &>/dev/null; then
      echo "📦 Installing ${plugin} asdf plugin..."
      asdf plugin add "${plugin}" || exit 1
      echo "✅ asdf ${plugin} plugin installed successfully"
    fi
  fi

  case "${plugin}" in
  "nodejs")
    if ! command -v node &>/dev/null; then
      asdf install nodejs 20.18.1 || exit 1
      asdf set nodejs 20.18.1 || exit 1
      NODE_VERSION=$(node --version)
      echo "✅ Node.js is installed ($NODE_VERSION)"
    else
      NODE_VERSION=$(node --version)
      echo "✅ Node.js is installed ($NODE_VERSION)"
    fi

    if [[ $(node --version) != "v20.18.1" ]]; then
      NODE_VERSION=$(node --version)
      echo "🚨 You have the wrong version of node installed ($NODE_VERSION)."
      echo "💡 If you are using nvm then run 'nvm install' to install the version specified by the repo's .nvmrc."
      exit 1
    fi
    ;;

  "python")
    if ! command -v python &>/dev/null; then
      asdf install python 3.13.2 || exit 1
      asdf set python 3.13.2 || exit 1
      PYTHON_VERSION=$(python --version)
      echo "✅ Python is installed ($PYTHON_VERSION)"
    else
      PYTHON_VERSION=$(python --version)
      echo "✅ Python is installed ($PYTHON_VERSION)"
    fi

    if ! command -v uv &>/dev/null; then
      brew install uv || exit 1
      UV_VERSION=$(uv --version)
      echo "✅ uv is installed ($UV_VERSION)"
    else
      UV_VERSION=$(uv --version)
      echo "✅ uv is installed ($UV_VERSION)"
    fi
    ;;

  "golang")
    if ! command -v go &>/dev/null; then
      asdf install golang 1.24.2 || exit 1
      asdf set golang 1.24.2 || exit 1
      GO_VERSION=$(go version)
      echo "✅ Go is installed ($GO_VERSION)"
    else
      GO_VERSION=$(go version)
      echo "✅ Go is installed ($GO_VERSION)"
    fi
    ;;

  "rust")
    if ! command -v rustc &>/dev/null; then
      asdf install rust 1.85.1 || exit 1
      asdf set rust 1.85.1 || exit 1
      RUST_VERSION=$(rustc --version)
      echo "✅ Rust is installed ($RUST_VERSION)"
    else
      RUST_VERSION=$(rustc --version)
      echo "✅ Rust is installed ($RUST_VERSION)"
    fi
    ;;

  "java")
    if ! command -v javac &>/dev/null || ! javac --version &>/dev/null; then
      echo "☕ Installing Java..."
      brew install openjdk@17 || exit 1

      export PATH="/opt/homebrew/opt/openjdk@17/bin:$PATH"

      if [[ "$SHELL" == "/bin/zsh" ]] && ! grep -q 'export PATH="/opt/homebrew/opt/openjdk@17/bin:$PATH"' ~/.zprofile; then
        echo 'export PATH="/opt/homebrew/opt/openjdk@17/bin:$PATH"' >> ~/.zprofile
      elif [[ "$SHELL" == "/bin/bash" ]] && ! grep -q 'export PATH="/opt/homebrew/opt/openjdk@17/bin:$PATH"' ~/.bash_profile; then
        echo 'export PATH="/opt/homebrew/opt/openjdk@17/bin:$PATH"' >> ~/.bash_profile
      fi

      JAVA_VERSION=$(javac --version | head -n 1)
      echo "✅ Java is installed ($JAVA_VERSION)"
    else
      JAVA_VERSION=$(javac --version | head -n 1)
      echo "✅ Java is installed ($JAVA_VERSION)"
    fi
    ;;
  esac
done

if ! command -v pnpm &>/dev/null; then
  brew install pnpm || exit 1
  PNPM_VERSION=$(pnpm --version)
  echo "✅ pnpm is installed ($PNPM_VERSION)"
else
  PNPM_VERSION=$(pnpm --version)
  echo "✅ pnpm is installed ($PNPM_VERSION)"
fi

pnpm install --silent || exit 1

if ! command -v code &>/dev/null; then
  echo "⚠️ Visual Studio Code cli is not installed"
  exit 1
else
  VSCODE_VERSION=$(code --version | head -n 1)
  echo "✅ Visual Studio Code is installed ($VSCODE_VERSION)"
fi

# To reset VSCode:
# rm -rvf ~/.vscode && rm -rvf ~/Library/Application\ Support/Code

echo -n "🔌 Installing Visual Studio Code extensions... "
code --install-extension golang.go &>/dev/null || exit 1
code --install-extension dbaeumer.vscode-eslint&>/dev/null || exit 1
code --install-extension redhat.java &>/dev/null || exit 1
code --install-extension ms-python.python&>/dev/null || exit 1
code --install-extension rust-lang.rust-analyzer &>/dev/null || exit 1

if ! code --list-extensions 2>/dev/null | grep -q "RooVeterinaryInc.roo-cline"; then
  code --install-extension RooVeterinaryInc.roo-cline &>/dev/null || exit 1
fi

echo "✅ Done"

if [[ ! -d "../../evals" ]]; then
  echo -n "🔗 Cloning evals repository... "

  if gh auth status &>/dev/null; then
    gh repo clone cte/evals ../../evals || exit 1
  else
    git clone https://github.com/cte/evals.git ../../evals || exit 1
  fi

  echo "✅ Done"
else
  echo -n "🔄 Updating evals repository... "

  (cd ../../evals && \
    git checkout -f &>/dev/null && \
    git clean -f -d &>/dev/null && \
    git checkout main &>/dev/null && \
    git pull &>/dev/null) || { echo "❌ Failed to update evals repository."; exit 1; }

  echo "✅ Done"
fi

if [[ ! -s .env ]]; then
  cp .env.sample .env || exit 1
fi

echo -n "🗄️ Syncing Roo Code evals database... "
pnpm --filter @evals/db db:push &>/dev/null || exit 1
pnpm --filter @evals/db db:enable-wal &>/dev/null || exit 1
echo "✅ Done"

if ! grep -q "OPENROUTER_API_KEY" .env; then
  read -p "🔐 Enter your OpenRouter API key (sk-or-v1-...): " openrouter_api_key
  echo "🔑 Validating..."
  curl --silent --fail https://openrouter.ai/api/v1/key -H "Authorization: Bearer $openrouter_api_key" &>/dev/null || exit 1
  echo "OPENROUTER_API_KEY=$openrouter_api_key" >> .env || exit 1
fi

current_version=$(code --list-extensions --show-versions 2>/dev/null | grep roo)
read -p "💻 Do you want to build a new version of the Roo Code extension? [currently $current_version] (y/N): " build_extension

if [[ "$build_extension" =~ ^[Yy]$ ]]; then
  build_extension
fi

echo -e "\n🚀 You're ready to rock and roll! \n"

if ! nc -z localhost 3000; then
  read -p "🌐 Would you like to start the evals web app? (Y/n): " start_evals

  if [[ "$start_evals" =~ ^[Yy]|^$ ]]; then
    pnpm web
  else
    echo "💡 You can start it anytime with 'pnpm web'."
  fi
else
  echo "👟 The evals web app is running at http://localhost:3000"
fi
=======
#!/bin/bash

menu() {
  echo -e "\n📋 Which eval types would you like to support?\n"

  for i in ${!options[@]}; do
    printf " %d) %-6s [%s]" $((i + 1)) "${options[i]}" "${choices[i]:- }"

    if [[ $i == 0 ]]; then
      printf " (required)"
    fi

    printf "\n"
  done

  echo -e " q) quit\n"
}

has_asdf_plugin() {
  local plugin="$1"
  case "$plugin" in
    nodejs|python|golang|rust) echo "true" ;;
    *) echo "false" ;;
  esac
}

build_extension() {
  echo "🔨 Building the Roo Code extension..."
  cd ..
  mkdir -p bin
  pnpm build -- --out ../bin/roo-code-$(git rev-parse --short HEAD).vsix || exit 1
  code --install-extension bin/roo-code-$(git rev-parse --short HEAD).vsix || exit 1
  cd evals
}

if [[ "$(uname -s)" != "Darwin" ]]; then
  echo "⚠️ Only macOS is currently supported."
  exit 1
fi

options=("nodejs" "python" "golang" "rust" "java")
binaries=("node" "python" "go" "rustc" "javac")

for i in "${!options[@]}"; do
  choices[i]="*"
done

prompt="Type 1-5 to select, 'q' to quit, ⏎ to continue: "

while menu && read -rp "$prompt" num && [[ "$num" ]]; do
  [[ "$num" == "q" ]] && exit 0

  [[ "$num" != *[![:digit:]]* ]] &&
    ((num > 1 && num <= ${#options[@]})) ||
    {
      continue
    }

  ((num--))
  [[ "${choices[num]}" ]] && choices[num]="" || choices[num]="*"
done

empty=true

for i in ${!options[@]}; do
  [[ "${choices[i]}" ]] && {
    empty=false
    break
  }
done

[[ "$empty" == true ]] && exit 0

printf "\n"

if ! command -v brew &>/dev/null; then
  if [[ -f "/opt/homebrew/bin/brew" ]]; then
    echo "⚠️ Homebrew is installed but not in your PATH"
    exit 1
  fi

  read -p "🍺 Homebrew (https://brew.sh) is required. Install it? (Y/n): " install_brew

  if [[ "$install_brew" =~ ^[Yy]|^$ ]]; then
    echo "🍺 Installing Homebrew..."
    /bin/bash -c "$(curl -fsSL https://raw.githubusercontent.com/Homebrew/install/HEAD/install.sh)" || exit 1
    # Can be undone with:
    # /bin/bash -c "$(curl -fsSL https://raw.githubusercontent.com/Homebrew/install/HEAD/uninstall.sh)" && sudo rm -rvf /opt/homebrew

    if [[ "$SHELL" == "/bin/zsh" ]] && ! grep -q 'eval "$(/opt/homebrew/bin/brew shellenv)"' ~/.zprofile; then
      echo '[[ -s "/opt/homebrew/bin/brew" ]] && eval "$(/opt/homebrew/bin/brew shellenv)"' >>~/.zprofile
    elif [[ "$SHELL" == "/bin/bash" ]] && ! grep -q 'eval "$(/opt/homebrew/bin/brew shellenv)"' ~/.bash_profile; then
      echo '[[ -s "/opt/homebrew/bin/brew" ]] && eval "$(/opt/homebrew/bin/brew shellenv)"' >>~/.bash_profile
    fi

    if [[ "$SHELL" == "/bin/zsh" ]]; then
      eval "$(/opt/homebrew/bin/brew shellenv)"
    elif [[ "$SHELL" == "/bin/bash" ]]; then
      eval "$(/opt/homebrew/bin/brew shellenv)"
    fi

    BREW_VERSION=$(brew --version)
    echo "✅ Homebrew is installed ($BREW_VERSION)"
  else
    exit 1
  fi
else
  BREW_VERSION=$(brew --version)
  echo "✅ Homebrew is installed ($BREW_VERSION)"
fi

ASDF_PATH="$(brew --prefix asdf)/libexec/asdf.sh"

if ! command -v asdf &>/dev/null; then
  if [[ -f "$ASDF_PATH" ]]; then
    echo "⚠️ asdf is installed but not in your PATH"
    exit 1
  fi

  read -p "🛠️ asdf (https://asdf-vm.com) is required. Install it? (Y/n): " install_asdf

  if [[ "$install_asdf" =~ ^[Yy]|^$ ]]; then
    echo "🛠️ Installing asdf..."
    brew install asdf || exit 1
    # Can be undone with:
    # brew uninstall asdf
    # rm -rvf ~/.asdf

    . "$ASDF_PATH"

    if [[ "$SHELL" == "/bin/zsh" ]] && ! grep -q 'source "$(brew --prefix asdf)/libexec/asdf.sh"' ~/.zshrc; then
      echo '[[ -s "/opt/homebrew/bin/brew" ]] && [[ -s "$(brew --prefix asdf)/libexec/asdf.sh" ]] && source "$(brew --prefix asdf)/libexec/asdf.sh"' >>~/.zprofile
    elif [[ "$SHELL" == "/bin/bash" ]] && ! grep -q 'source "$(brew --prefix asdf)/libexec/asdf.sh"' ~/.bash_profile; then
      echo '[[ -s "/opt/homebrew/bin/brew" ]] && [[ -s "$(brew --prefix asdf)/libexec/asdf.sh" ]] && source "$(brew --prefix asdf)/libexec/asdf.sh"' >>~/.bash_profile
    fi

    ASDF_VERSION=$(asdf --version)
    echo "✅ asdf is installed ($ASDF_VERSION)"
  else
    exit 1
  fi
else
  ASDF_VERSION=$(asdf --version)
  echo "✅ asdf is installed ($ASDF_VERSION)"
  . "$ASDF_PATH"
fi

if ! command -v gh &>/dev/null; then
  read -p "👨‍💻 GitHub cli is needed to submit evals results. Install it? (Y/n): " install_gh

  if [[ "$install_gh" =~ ^[Yy]|^$ ]]; then
    brew install gh || exit 1
    GH_VERSION=$(gh --version | head -n 1)
    echo "✅ gh is installed ($GH_VERSION)"
    gh auth status || gh auth login -w -p https
  fi
else
  GH_VERSION=$(gh --version | head -n 1)
  echo "✅ gh is installed ($GH_VERSION)"
fi

for i in "${!options[@]}"; do
  [[ "${choices[i]}" ]] || continue

  plugin="${options[$i]}"
  binary="${binaries[$i]}"

  if [[ "$(has_asdf_plugin "$plugin")" == "true" ]]; then
    if ! asdf plugin list | grep -q "^${plugin}$" && ! command -v "${binary}" &>/dev/null; then
      echo "📦 Installing ${plugin} asdf plugin..."
      asdf plugin add "${plugin}" || exit 1
      echo "✅ asdf ${plugin} plugin installed successfully"
    fi
  fi

  case "${plugin}" in
  "nodejs")
    if ! command -v node &>/dev/null; then
      asdf install nodejs 20.18.1 || exit 1
      asdf set nodejs 20.18.1 || exit 1
      NODE_VERSION=$(node --version)
      echo "✅ Node.js is installed ($NODE_VERSION)"
    else
      NODE_VERSION=$(node --version)
      echo "✅ Node.js is installed ($NODE_VERSION)"
    fi

    if [[ $(node --version) != "v20.18.1" ]]; then
      NODE_VERSION=$(node --version)
      echo "🚨 You have the wrong version of node installed ($NODE_VERSION)."
      echo "💡 If you are using nvm then run 'nvm install' to install the version specified by the repo's .nvmrc."
      exit 1
    fi
    ;;

  "python")
    if ! command -v python &>/dev/null; then
      asdf install python 3.13.2 || exit 1
      asdf set python 3.13.2 || exit 1
      PYTHON_VERSION=$(python --version)
      echo "✅ Python is installed ($PYTHON_VERSION)"
    else
      PYTHON_VERSION=$(python --version)
      echo "✅ Python is installed ($PYTHON_VERSION)"
    fi

    if ! command -v uv &>/dev/null; then
      brew install uv || exit 1
      UV_VERSION=$(uv --version)
      echo "✅ uv is installed ($UV_VERSION)"
    else
      UV_VERSION=$(uv --version)
      echo "✅ uv is installed ($UV_VERSION)"
    fi
    ;;

  "golang")
    if ! command -v go &>/dev/null; then
      asdf install golang 1.24.2 || exit 1
      asdf set golang 1.24.2 || exit 1
      GO_VERSION=$(go version)
      echo "✅ Go is installed ($GO_VERSION)"
    else
      GO_VERSION=$(go version)
      echo "✅ Go is installed ($GO_VERSION)"
    fi
    ;;

  "rust")
    if ! command -v rustc &>/dev/null; then
      asdf install rust 1.85.1 || exit 1
      asdf set rust 1.85.1 || exit 1
      RUST_VERSION=$(rustc --version)
      echo "✅ Rust is installed ($RUST_VERSION)"
    else
      RUST_VERSION=$(rustc --version)
      echo "✅ Rust is installed ($RUST_VERSION)"
    fi
    ;;

  "java")
    if ! command -v javac &>/dev/null || ! javac --version &>/dev/null; then
      echo "☕ Installing Java..."
      brew install openjdk@17 || exit 1

      export PATH="/opt/homebrew/opt/openjdk@17/bin:$PATH"

      if [[ "$SHELL" == "/bin/zsh" ]] && ! grep -q 'export PATH="/opt/homebrew/opt/openjdk@17/bin:$PATH"' ~/.zprofile; then
        echo 'export PATH="/opt/homebrew/opt/openjdk@17/bin:$PATH"' >> ~/.zprofile
      elif [[ "$SHELL" == "/bin/bash" ]] && ! grep -q 'export PATH="/opt/homebrew/opt/openjdk@17/bin:$PATH"' ~/.bash_profile; then
        echo 'export PATH="/opt/homebrew/opt/openjdk@17/bin:$PATH"' >> ~/.bash_profile
      fi

      JAVA_VERSION=$(javac --version | head -n 1)
      echo "✅ Java is installed ($JAVA_VERSION)"
    else
      JAVA_VERSION=$(javac --version | head -n 1)
      echo "✅ Java is installed ($JAVA_VERSION)"
    fi
    ;;
  esac
done

if ! command -v pnpm &>/dev/null; then
  brew install pnpm || exit 1
  PNPM_VERSION=$(pnpm --version)
  echo "✅ pnpm is installed ($PNPM_VERSION)"
else
  PNPM_VERSION=$(pnpm --version)
  echo "✅ pnpm is installed ($PNPM_VERSION)"
fi

pnpm install --silent || exit 1

if ! command -v code &>/dev/null; then
  echo "⚠️ Visual Studio Code cli is not installed"
  exit 1
else
  VSCODE_VERSION=$(code --version | head -n 1)
  echo "✅ Visual Studio Code is installed ($VSCODE_VERSION)"
fi

# To reset VSCode:
# rm -rvf ~/.vscode && rm -rvf ~/Library/Application\ Support/Code

echo -n "🔌 Installing Visual Studio Code extensions... "
code --install-extension golang.go &>/dev/null || exit 1
code --install-extension dbaeumer.vscode-eslint&>/dev/null || exit 1
code --install-extension redhat.java &>/dev/null || exit 1
code --install-extension ms-python.python&>/dev/null || exit 1
code --install-extension rust-lang.rust-analyzer &>/dev/null || exit 1

if ! code --list-extensions 2>/dev/null | grep -q "RooVeterinaryInc.roo-cline"; then
  code --install-extension RooVeterinaryInc.roo-cline &>/dev/null || exit 1
fi

echo "✅ Done"

if [[ ! -d "../../evals" ]]; then
  echo -n "🔗 Cloning evals repository... "

  if gh auth status &>/dev/null; then
    gh repo clone cte/evals ../../evals || exit 1
  else
    git clone https://github.com/cte/evals.git ../../evals || exit 1
  fi

  echo "✅ Done"
else
  echo -n "🔄 Updating evals repository... "

  (cd ../../evals && \
    git checkout -f &>/dev/null && \
    git clean -f -d &>/dev/null && \
    git checkout main &>/dev/null && \
    git pull &>/dev/null) || { echo "❌ Failed to update evals repository."; exit 1; }

  echo "✅ Done"
fi

if [[ ! -s .env ]]; then
  cp .env.sample .env || exit 1
fi

echo -n "🗄️ Syncing Roo Code evals database... "
pnpm --filter @evals/db db:push &>/dev/null || exit 1
pnpm --filter @evals/db db:enable-wal &>/dev/null || exit 1
echo "✅ Done"

if ! grep -q "OPENROUTER_API_KEY" .env; then
  read -p "🔐 Enter your OpenRouter API key (sk-or-v1-...): " openrouter_api_key
  echo "🔑 Validating..."
  curl --silent --fail https://openrouter.ai/api/v1/key -H "Authorization: Bearer $openrouter_api_key" &>/dev/null || exit 1
  echo "OPENROUTER_API_KEY=$openrouter_api_key" >> .env || exit 1
fi

current_version=$(code --list-extensions --show-versions 2>/dev/null | grep roo)
read -p "💻 Do you want to build a new version of the Roo Code extension? [currently $current_version] (y/N): " build_extension

if [[ "$build_extension" =~ ^[Yy]$ ]]; then
  build_extension
fi

echo -e "\n🚀 You're ready to rock and roll! \n"

if ! nc -z localhost 3000; then
  read -p "🌐 Would you like to start the evals web app? (Y/n): " start_evals

  if [[ "$start_evals" =~ ^[Yy]|^$ ]]; then
    pnpm web
  else
    echo "💡 You can start it anytime with 'pnpm web'."
  fi
else
  echo "👟 The evals web app is running at http://localhost:3000"
fi
>>>>>>> 63701313
<|MERGE_RESOLUTION|>--- conflicted
+++ resolved
@@ -1,361 +1,3 @@
-<<<<<<< HEAD
-#!/bin/bash
-
-menu() {
-  echo -e "\n📋 Which eval types would you like to support?\n"
-
-  for i in ${!options[@]}; do
-    printf " %d) %-6s [%s]" $((i + 1)) "${options[i]}" "${choices[i]:- }"
-
-    if [[ $i == 0 ]]; then
-      printf " (required)"
-    fi
-
-    printf "\n"
-  done
-
-  echo -e " q) quit\n"
-}
-
-has_asdf_plugin() {
-  local plugin="$1"
-  case "$plugin" in
-    nodejs|python|golang|rust) echo "true" ;;
-    *) echo "false" ;;
-  esac
-}
-
-build_extension() {
-  echo "🔨 Building the Roo Code extension..."
-  cd ..
-  mkdir -p bin
-  pnpm build --out ../bin/roo-code-$(git rev-parse --short HEAD).vsix || exit 1
-  code --install-extension bin/roo-code-$(git rev-parse --short HEAD).vsix || exit 1
-  cd evals
-}
-
-if [[ "$(uname -s)" != "Darwin" ]]; then
-  echo "⚠️ Only macOS is currently supported."
-  exit 1
-fi
-
-options=("nodejs" "python" "golang" "rust" "java")
-binaries=("node" "python" "go" "rustc" "javac")
-
-for i in "${!options[@]}"; do
-  choices[i]="*"
-done
-
-prompt="Type 1-5 to select, 'q' to quit, ⏎ to continue: "
-
-while menu && read -rp "$prompt" num && [[ "$num" ]]; do
-  [[ "$num" == "q" ]] && exit 0
-
-  [[ "$num" != *[![:digit:]]* ]] &&
-    ((num > 1 && num <= ${#options[@]})) ||
-    {
-      continue
-    }
-
-  ((num--))
-  [[ "${choices[num]}" ]] && choices[num]="" || choices[num]="*"
-done
-
-empty=true
-
-for i in ${!options[@]}; do
-  [[ "${choices[i]}" ]] && {
-    empty=false
-    break
-  }
-done
-
-[[ "$empty" == true ]] && exit 0
-
-printf "\n"
-
-if ! command -v brew &>/dev/null; then
-  if [[ -f "/opt/homebrew/bin/brew" ]]; then
-    echo "⚠️ Homebrew is installed but not in your PATH"
-    exit 1
-  fi
-
-  read -p "🍺 Homebrew (https://brew.sh) is required. Install it? (Y/n): " install_brew
-
-  if [[ "$install_brew" =~ ^[Yy]|^$ ]]; then
-    echo "🍺 Installing Homebrew..."
-    /bin/bash -c "$(curl -fsSL https://raw.githubusercontent.com/Homebrew/install/HEAD/install.sh)" || exit 1
-    # Can be undone with:
-    # /bin/bash -c "$(curl -fsSL https://raw.githubusercontent.com/Homebrew/install/HEAD/uninstall.sh)" && sudo rm -rvf /opt/homebrew
-
-    if [[ "$SHELL" == "/bin/zsh" ]] && ! grep -q 'eval "$(/opt/homebrew/bin/brew shellenv)"' ~/.zprofile; then
-      echo '[[ -s "/opt/homebrew/bin/brew" ]] && eval "$(/opt/homebrew/bin/brew shellenv)"' >>~/.zprofile
-    elif [[ "$SHELL" == "/bin/bash" ]] && ! grep -q 'eval "$(/opt/homebrew/bin/brew shellenv)"' ~/.bash_profile; then
-      echo '[[ -s "/opt/homebrew/bin/brew" ]] && eval "$(/opt/homebrew/bin/brew shellenv)"' >>~/.bash_profile
-    fi
-
-    if [[ "$SHELL" == "/bin/zsh" ]]; then
-      eval "$(/opt/homebrew/bin/brew shellenv)"
-    elif [[ "$SHELL" == "/bin/bash" ]]; then
-      eval "$(/opt/homebrew/bin/brew shellenv)"
-    fi
-
-    BREW_VERSION=$(brew --version)
-    echo "✅ Homebrew is installed ($BREW_VERSION)"
-  else
-    exit 1
-  fi
-else
-  BREW_VERSION=$(brew --version)
-  echo "✅ Homebrew is installed ($BREW_VERSION)"
-fi
-
-ASDF_PATH="$(brew --prefix asdf)/libexec/asdf.sh"
-
-if ! command -v asdf &>/dev/null; then
-  if [[ -f "$ASDF_PATH" ]]; then
-    echo "⚠️ asdf is installed but not in your PATH"
-    exit 1
-  fi
-
-  read -p "🛠️ asdf (https://asdf-vm.com) is required. Install it? (Y/n): " install_asdf
-
-  if [[ "$install_asdf" =~ ^[Yy]|^$ ]]; then
-    echo "🛠️ Installing asdf..."
-    brew install asdf || exit 1
-    # Can be undone with:
-    # brew uninstall asdf
-    # rm -rvf ~/.asdf
-
-    . "$ASDF_PATH"
-
-    if [[ "$SHELL" == "/bin/zsh" ]] && ! grep -q 'source "$(brew --prefix asdf)/libexec/asdf.sh"' ~/.zshrc; then
-      echo '[[ -s "/opt/homebrew/bin/brew" ]] && [[ -s "$(brew --prefix asdf)/libexec/asdf.sh" ]] && source "$(brew --prefix asdf)/libexec/asdf.sh"' >>~/.zprofile
-    elif [[ "$SHELL" == "/bin/bash" ]] && ! grep -q 'source "$(brew --prefix asdf)/libexec/asdf.sh"' ~/.bash_profile; then
-      echo '[[ -s "/opt/homebrew/bin/brew" ]] && [[ -s "$(brew --prefix asdf)/libexec/asdf.sh" ]] && source "$(brew --prefix asdf)/libexec/asdf.sh"' >>~/.bash_profile
-    fi
-
-    ASDF_VERSION=$(asdf --version)
-    echo "✅ asdf is installed ($ASDF_VERSION)"
-  else
-    exit 1
-  fi
-else
-  ASDF_VERSION=$(asdf --version)
-  echo "✅ asdf is installed ($ASDF_VERSION)"
-  . "$ASDF_PATH"
-fi
-
-if ! command -v gh &>/dev/null; then
-  read -p "👨‍💻 GitHub cli is needed to submit evals results. Install it? (Y/n): " install_gh
-
-  if [[ "$install_gh" =~ ^[Yy]|^$ ]]; then
-    brew install gh || exit 1
-    GH_VERSION=$(gh --version | head -n 1)
-    echo "✅ gh is installed ($GH_VERSION)"
-    gh auth status || gh auth login -w -p https
-  fi
-else
-  GH_VERSION=$(gh --version | head -n 1)
-  echo "✅ gh is installed ($GH_VERSION)"
-fi
-
-for i in "${!options[@]}"; do
-  [[ "${choices[i]}" ]] || continue
-
-  plugin="${options[$i]}"
-  binary="${binaries[$i]}"
-
-  if [[ "$(has_asdf_plugin "$plugin")" == "true" ]]; then
-    if ! asdf plugin list | grep -q "^${plugin}$" && ! command -v "${binary}" &>/dev/null; then
-      echo "📦 Installing ${plugin} asdf plugin..."
-      asdf plugin add "${plugin}" || exit 1
-      echo "✅ asdf ${plugin} plugin installed successfully"
-    fi
-  fi
-
-  case "${plugin}" in
-  "nodejs")
-    if ! command -v node &>/dev/null; then
-      asdf install nodejs 20.18.1 || exit 1
-      asdf set nodejs 20.18.1 || exit 1
-      NODE_VERSION=$(node --version)
-      echo "✅ Node.js is installed ($NODE_VERSION)"
-    else
-      NODE_VERSION=$(node --version)
-      echo "✅ Node.js is installed ($NODE_VERSION)"
-    fi
-
-    if [[ $(node --version) != "v20.18.1" ]]; then
-      NODE_VERSION=$(node --version)
-      echo "🚨 You have the wrong version of node installed ($NODE_VERSION)."
-      echo "💡 If you are using nvm then run 'nvm install' to install the version specified by the repo's .nvmrc."
-      exit 1
-    fi
-    ;;
-
-  "python")
-    if ! command -v python &>/dev/null; then
-      asdf install python 3.13.2 || exit 1
-      asdf set python 3.13.2 || exit 1
-      PYTHON_VERSION=$(python --version)
-      echo "✅ Python is installed ($PYTHON_VERSION)"
-    else
-      PYTHON_VERSION=$(python --version)
-      echo "✅ Python is installed ($PYTHON_VERSION)"
-    fi
-
-    if ! command -v uv &>/dev/null; then
-      brew install uv || exit 1
-      UV_VERSION=$(uv --version)
-      echo "✅ uv is installed ($UV_VERSION)"
-    else
-      UV_VERSION=$(uv --version)
-      echo "✅ uv is installed ($UV_VERSION)"
-    fi
-    ;;
-
-  "golang")
-    if ! command -v go &>/dev/null; then
-      asdf install golang 1.24.2 || exit 1
-      asdf set golang 1.24.2 || exit 1
-      GO_VERSION=$(go version)
-      echo "✅ Go is installed ($GO_VERSION)"
-    else
-      GO_VERSION=$(go version)
-      echo "✅ Go is installed ($GO_VERSION)"
-    fi
-    ;;
-
-  "rust")
-    if ! command -v rustc &>/dev/null; then
-      asdf install rust 1.85.1 || exit 1
-      asdf set rust 1.85.1 || exit 1
-      RUST_VERSION=$(rustc --version)
-      echo "✅ Rust is installed ($RUST_VERSION)"
-    else
-      RUST_VERSION=$(rustc --version)
-      echo "✅ Rust is installed ($RUST_VERSION)"
-    fi
-    ;;
-
-  "java")
-    if ! command -v javac &>/dev/null || ! javac --version &>/dev/null; then
-      echo "☕ Installing Java..."
-      brew install openjdk@17 || exit 1
-
-      export PATH="/opt/homebrew/opt/openjdk@17/bin:$PATH"
-
-      if [[ "$SHELL" == "/bin/zsh" ]] && ! grep -q 'export PATH="/opt/homebrew/opt/openjdk@17/bin:$PATH"' ~/.zprofile; then
-        echo 'export PATH="/opt/homebrew/opt/openjdk@17/bin:$PATH"' >> ~/.zprofile
-      elif [[ "$SHELL" == "/bin/bash" ]] && ! grep -q 'export PATH="/opt/homebrew/opt/openjdk@17/bin:$PATH"' ~/.bash_profile; then
-        echo 'export PATH="/opt/homebrew/opt/openjdk@17/bin:$PATH"' >> ~/.bash_profile
-      fi
-
-      JAVA_VERSION=$(javac --version | head -n 1)
-      echo "✅ Java is installed ($JAVA_VERSION)"
-    else
-      JAVA_VERSION=$(javac --version | head -n 1)
-      echo "✅ Java is installed ($JAVA_VERSION)"
-    fi
-    ;;
-  esac
-done
-
-if ! command -v pnpm &>/dev/null; then
-  brew install pnpm || exit 1
-  PNPM_VERSION=$(pnpm --version)
-  echo "✅ pnpm is installed ($PNPM_VERSION)"
-else
-  PNPM_VERSION=$(pnpm --version)
-  echo "✅ pnpm is installed ($PNPM_VERSION)"
-fi
-
-pnpm install --silent || exit 1
-
-if ! command -v code &>/dev/null; then
-  echo "⚠️ Visual Studio Code cli is not installed"
-  exit 1
-else
-  VSCODE_VERSION=$(code --version | head -n 1)
-  echo "✅ Visual Studio Code is installed ($VSCODE_VERSION)"
-fi
-
-# To reset VSCode:
-# rm -rvf ~/.vscode && rm -rvf ~/Library/Application\ Support/Code
-
-echo -n "🔌 Installing Visual Studio Code extensions... "
-code --install-extension golang.go &>/dev/null || exit 1
-code --install-extension dbaeumer.vscode-eslint&>/dev/null || exit 1
-code --install-extension redhat.java &>/dev/null || exit 1
-code --install-extension ms-python.python&>/dev/null || exit 1
-code --install-extension rust-lang.rust-analyzer &>/dev/null || exit 1
-
-if ! code --list-extensions 2>/dev/null | grep -q "RooVeterinaryInc.roo-cline"; then
-  code --install-extension RooVeterinaryInc.roo-cline &>/dev/null || exit 1
-fi
-
-echo "✅ Done"
-
-if [[ ! -d "../../evals" ]]; then
-  echo -n "🔗 Cloning evals repository... "
-
-  if gh auth status &>/dev/null; then
-    gh repo clone cte/evals ../../evals || exit 1
-  else
-    git clone https://github.com/cte/evals.git ../../evals || exit 1
-  fi
-
-  echo "✅ Done"
-else
-  echo -n "🔄 Updating evals repository... "
-
-  (cd ../../evals && \
-    git checkout -f &>/dev/null && \
-    git clean -f -d &>/dev/null && \
-    git checkout main &>/dev/null && \
-    git pull &>/dev/null) || { echo "❌ Failed to update evals repository."; exit 1; }
-
-  echo "✅ Done"
-fi
-
-if [[ ! -s .env ]]; then
-  cp .env.sample .env || exit 1
-fi
-
-echo -n "🗄️ Syncing Roo Code evals database... "
-pnpm --filter @evals/db db:push &>/dev/null || exit 1
-pnpm --filter @evals/db db:enable-wal &>/dev/null || exit 1
-echo "✅ Done"
-
-if ! grep -q "OPENROUTER_API_KEY" .env; then
-  read -p "🔐 Enter your OpenRouter API key (sk-or-v1-...): " openrouter_api_key
-  echo "🔑 Validating..."
-  curl --silent --fail https://openrouter.ai/api/v1/key -H "Authorization: Bearer $openrouter_api_key" &>/dev/null || exit 1
-  echo "OPENROUTER_API_KEY=$openrouter_api_key" >> .env || exit 1
-fi
-
-current_version=$(code --list-extensions --show-versions 2>/dev/null | grep roo)
-read -p "💻 Do you want to build a new version of the Roo Code extension? [currently $current_version] (y/N): " build_extension
-
-if [[ "$build_extension" =~ ^[Yy]$ ]]; then
-  build_extension
-fi
-
-echo -e "\n🚀 You're ready to rock and roll! \n"
-
-if ! nc -z localhost 3000; then
-  read -p "🌐 Would you like to start the evals web app? (Y/n): " start_evals
-
-  if [[ "$start_evals" =~ ^[Yy]|^$ ]]; then
-    pnpm web
-  else
-    echo "💡 You can start it anytime with 'pnpm web'."
-  fi
-else
-  echo "👟 The evals web app is running at http://localhost:3000"
-fi
-=======
 #!/bin/bash
 
 menu() {
@@ -711,5 +353,4 @@
   fi
 else
   echo "👟 The evals web app is running at http://localhost:3000"
-fi
->>>>>>> 63701313
+fi
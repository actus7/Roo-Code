--- conflicted
+++ resolved
@@ -1,40 +1,3 @@
-<<<<<<< HEAD
-{
-	"$schema": "https://turbo.build/schema.json",
-	"tasks": {
-		"lint": {},
-		"check-types": {},
-		"test": {
-			"dependsOn": ["@roo-code/types#build"]
-		},
-		"format": {},
-		"clean": {
-			"cache": false
-		},
-		"build": {
-			"outputs": ["dist/**"],
-			"inputs": ["src/**", "package.json", "tsconfig.json", "tsup.config.ts"]
-		},
-		"build:nightly": {},
-		"bundle": {
-			"dependsOn": ["^build"],
-			"cache": false
-		},
-		"bundle:nightly": {
-			"dependsOn": ["^build"],
-			"cache": false
-		},
-		"vsix": {
-			"dependsOn": ["bundle", "@roo-code/vscode-webview#build"],
-			"cache": false
-		},
-		"vsix:nightly": {
-			"dependsOn": ["bundle:nightly", "@roo-code/vscode-webview#build:nightly"],
-			"cache": false
-		}
-	}
-}
-=======
 {
 	"$schema": "https://turbo.build/schema.json",
 	"tasks": {
@@ -76,5 +39,4 @@
 			"cache": false
 		}
 	}
-}
->>>>>>> 63701313
+}
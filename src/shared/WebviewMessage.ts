--- conflicted
+++ resolved
@@ -72,12 +72,8 @@
 		| "getSystemPrompt"
 		| "systemPrompt"
 		| "enhancementApiConfigId"
-<<<<<<< HEAD
-    | "experimentalDiffStrategy"
-
-=======
+    	| "experimentalDiffStrategy"
 		| "autoApprovalEnabled"
->>>>>>> 5de41953
 	text?: string
 	disabled?: boolean
 	askResponse?: ClineAskResponse

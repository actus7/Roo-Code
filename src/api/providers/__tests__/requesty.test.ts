<<<<<<< HEAD
// npx jest src/api/providers/__tests__/requesty.test.ts

import { Anthropic } from "@anthropic-ai/sdk"
import OpenAI from "openai"

import { RequestyHandler } from "../requesty"
import { ApiHandlerOptions } from "../../../shared/api"

jest.mock("openai")
jest.mock("delay", () => jest.fn(() => Promise.resolve()))
jest.mock("../fetchers/modelCache", () => ({
	getModels: jest.fn().mockImplementation(() => {
		return Promise.resolve({
			"coding/claude-4-sonnet": {
				maxTokens: 8192,
				contextWindow: 200000,
				supportsImages: true,
				supportsPromptCache: true,
				supportsComputerUse: true,
				inputPrice: 3,
				outputPrice: 15,
				cacheWritesPrice: 3.75,
				cacheReadsPrice: 0.3,
				description: "Claude 4 Sonnet",
			},
		})
	}),
}))

describe("RequestyHandler", () => {
	const mockOptions: ApiHandlerOptions = {
		requestyApiKey: "test-key",
		requestyModelId: "coding/claude-4-sonnet",
	}

	beforeEach(() => jest.clearAllMocks())

	it("initializes with correct options", () => {
		const handler = new RequestyHandler(mockOptions)
		expect(handler).toBeInstanceOf(RequestyHandler)

		expect(OpenAI).toHaveBeenCalledWith({
			baseURL: "https://router.requesty.ai/v1",
			apiKey: mockOptions.requestyApiKey,
			defaultHeaders: {
				"HTTP-Referer": "https://github.com/RooVetGit/Roo-Cline",
				"X-Title": "Roo Code",
			},
		})
	})

	describe("fetchModel", () => {
		it("returns correct model info when options are provided", async () => {
			const handler = new RequestyHandler(mockOptions)
			const result = await handler.fetchModel()

			expect(result).toMatchObject({
				id: mockOptions.requestyModelId,
				info: {
					maxTokens: 8192,
					contextWindow: 200000,
					supportsImages: true,
					supportsPromptCache: true,
					supportsComputerUse: true,
					inputPrice: 3,
					outputPrice: 15,
					cacheWritesPrice: 3.75,
					cacheReadsPrice: 0.3,
					description: "Claude 4 Sonnet",
				},
			})
		})

		it("returns default model info when options are not provided", async () => {
			const handler = new RequestyHandler({})
			const result = await handler.fetchModel()

			expect(result).toMatchObject({
				id: mockOptions.requestyModelId,
				info: {
					maxTokens: 8192,
					contextWindow: 200000,
					supportsImages: true,
					supportsPromptCache: true,
					supportsComputerUse: true,
					inputPrice: 3,
					outputPrice: 15,
					cacheWritesPrice: 3.75,
					cacheReadsPrice: 0.3,
					description: "Claude 4 Sonnet",
				},
			})
		})
	})

	describe("createMessage", () => {
		it("generates correct stream chunks", async () => {
			const handler = new RequestyHandler(mockOptions)

			const mockStream = {
				async *[Symbol.asyncIterator]() {
					yield {
						id: mockOptions.requestyModelId,
						choices: [{ delta: { content: "test response" } }],
					}
					yield {
						id: "test-id",
						choices: [{ delta: {} }],
						usage: {
							prompt_tokens: 10,
							completion_tokens: 20,
							prompt_tokens_details: {
								caching_tokens: 5,
								cached_tokens: 2,
							},
						},
					}
				},
			}

			// Mock OpenAI chat.completions.create
			const mockCreate = jest.fn().mockResolvedValue(mockStream)

			;(OpenAI as jest.MockedClass<typeof OpenAI>).prototype.chat = {
				completions: { create: mockCreate },
			} as any

			const systemPrompt = "test system prompt"
			const messages: Anthropic.Messages.MessageParam[] = [{ role: "user" as const, content: "test message" }]

			const generator = handler.createMessage(systemPrompt, messages)
			const chunks = []

			for await (const chunk of generator) {
				chunks.push(chunk)
			}

			// Verify stream chunks
			expect(chunks).toHaveLength(2) // One text chunk and one usage chunk
			expect(chunks[0]).toEqual({ type: "text", text: "test response" })
			expect(chunks[1]).toEqual({
				type: "usage",
				inputTokens: 10,
				outputTokens: 20,
				cacheWriteTokens: 5,
				cacheReadTokens: 2,
				totalCost: expect.any(Number),
			})

			// Verify OpenAI client was called with correct parameters
			expect(mockCreate).toHaveBeenCalledWith(
				expect.objectContaining({
					max_tokens: undefined,
					messages: [
						{
							role: "system",
							content: "test system prompt",
						},
						{
							role: "user",
							content: "test message",
						},
					],
					model: "coding/claude-4-sonnet",
					stream: true,
					stream_options: { include_usage: true },
					temperature: undefined,
				}),
			)
		})

		it("handles API errors", async () => {
			const handler = new RequestyHandler(mockOptions)
			const mockError = new Error("API Error")
			const mockCreate = jest.fn().mockRejectedValue(mockError)
			;(OpenAI as jest.MockedClass<typeof OpenAI>).prototype.chat = {
				completions: { create: mockCreate },
			} as any

			const generator = handler.createMessage("test", [])
			await expect(generator.next()).rejects.toThrow("API Error")
		})
	})

	describe("completePrompt", () => {
		it("returns correct response", async () => {
			const handler = new RequestyHandler(mockOptions)
			const mockResponse = { choices: [{ message: { content: "test completion" } }] }

			const mockCreate = jest.fn().mockResolvedValue(mockResponse)
			;(OpenAI as jest.MockedClass<typeof OpenAI>).prototype.chat = {
				completions: { create: mockCreate },
			} as any

			const result = await handler.completePrompt("test prompt")

			expect(result).toBe("test completion")

			expect(mockCreate).toHaveBeenCalledWith({
				model: mockOptions.requestyModelId,
				max_tokens: undefined,
				messages: [{ role: "system", content: "test prompt" }],
				temperature: undefined,
			})
		})

		it("handles API errors", async () => {
			const handler = new RequestyHandler(mockOptions)
			const mockError = new Error("API Error")
			const mockCreate = jest.fn().mockRejectedValue(mockError)
			;(OpenAI as jest.MockedClass<typeof OpenAI>).prototype.chat = {
				completions: { create: mockCreate },
			} as any

			await expect(handler.completePrompt("test prompt")).rejects.toThrow("API Error")
		})

		it("handles unexpected errors", async () => {
			const handler = new RequestyHandler(mockOptions)
			const mockCreate = jest.fn().mockRejectedValue(new Error("Unexpected error"))
			;(OpenAI as jest.MockedClass<typeof OpenAI>).prototype.chat = {
				completions: { create: mockCreate },
			} as any

			await expect(handler.completePrompt("test prompt")).rejects.toThrow("Unexpected error")
		})
	})
})
=======
// npx jest src/api/providers/__tests__/requesty.test.ts

import { Anthropic } from "@anthropic-ai/sdk"
import OpenAI from "openai"

import { RequestyHandler } from "../requesty"
import { ApiHandlerOptions } from "../../../shared/api"

jest.mock("openai")

jest.mock("delay", () => jest.fn(() => Promise.resolve()))

jest.mock("../fetchers/modelCache", () => ({
	getModels: jest.fn().mockImplementation(() => {
		return Promise.resolve({
			"coding/claude-4-sonnet": {
				maxTokens: 8192,
				contextWindow: 200000,
				supportsImages: true,
				supportsPromptCache: true,
				supportsComputerUse: true,
				inputPrice: 3,
				outputPrice: 15,
				cacheWritesPrice: 3.75,
				cacheReadsPrice: 0.3,
				description: "Claude 4 Sonnet",
			},
		})
	}),
}))

describe("RequestyHandler", () => {
	const mockOptions: ApiHandlerOptions = {
		requestyApiKey: "test-key",
		requestyModelId: "coding/claude-4-sonnet",
	}

	beforeEach(() => jest.clearAllMocks())

	it("initializes with correct options", () => {
		const handler = new RequestyHandler(mockOptions)
		expect(handler).toBeInstanceOf(RequestyHandler)

		expect(OpenAI).toHaveBeenCalledWith({
			baseURL: "https://router.requesty.ai/v1",
			apiKey: mockOptions.requestyApiKey,
			defaultHeaders: {
				"HTTP-Referer": "https://github.com/RooVetGit/Roo-Cline",
				"X-Title": "Roo Code",
			},
		})
	})

	describe("fetchModel", () => {
		it("returns correct model info when options are provided", async () => {
			const handler = new RequestyHandler(mockOptions)
			const result = await handler.fetchModel()

			expect(result).toMatchObject({
				id: mockOptions.requestyModelId,
				info: {
					maxTokens: 8192,
					contextWindow: 200000,
					supportsImages: true,
					supportsPromptCache: true,
					supportsComputerUse: true,
					inputPrice: 3,
					outputPrice: 15,
					cacheWritesPrice: 3.75,
					cacheReadsPrice: 0.3,
					description: "Claude 4 Sonnet",
				},
			})
		})

		it("returns default model info when options are not provided", async () => {
			const handler = new RequestyHandler({})
			const result = await handler.fetchModel()

			expect(result).toMatchObject({
				id: mockOptions.requestyModelId,
				info: {
					maxTokens: 8192,
					contextWindow: 200000,
					supportsImages: true,
					supportsPromptCache: true,
					supportsComputerUse: true,
					inputPrice: 3,
					outputPrice: 15,
					cacheWritesPrice: 3.75,
					cacheReadsPrice: 0.3,
					description: "Claude 4 Sonnet",
				},
			})
		})
	})

	describe("createMessage", () => {
		it("generates correct stream chunks", async () => {
			const handler = new RequestyHandler(mockOptions)

			const mockStream = {
				async *[Symbol.asyncIterator]() {
					yield {
						id: mockOptions.requestyModelId,
						choices: [{ delta: { content: "test response" } }],
					}
					yield {
						id: "test-id",
						choices: [{ delta: {} }],
						usage: {
							prompt_tokens: 10,
							completion_tokens: 20,
							prompt_tokens_details: {
								caching_tokens: 5,
								cached_tokens: 2,
							},
						},
					}
				},
			}

			// Mock OpenAI chat.completions.create
			const mockCreate = jest.fn().mockResolvedValue(mockStream)

			;(OpenAI as jest.MockedClass<typeof OpenAI>).prototype.chat = {
				completions: { create: mockCreate },
			} as any

			const systemPrompt = "test system prompt"
			const messages: Anthropic.Messages.MessageParam[] = [{ role: "user" as const, content: "test message" }]

			const generator = handler.createMessage(systemPrompt, messages)
			const chunks = []

			for await (const chunk of generator) {
				chunks.push(chunk)
			}

			// Verify stream chunks
			expect(chunks).toHaveLength(2) // One text chunk and one usage chunk
			expect(chunks[0]).toEqual({ type: "text", text: "test response" })
			expect(chunks[1]).toEqual({
				type: "usage",
				inputTokens: 10,
				outputTokens: 20,
				cacheWriteTokens: 5,
				cacheReadTokens: 2,
				totalCost: expect.any(Number),
			})

			// Verify OpenAI client was called with correct parameters
			expect(mockCreate).toHaveBeenCalledWith(
				expect.objectContaining({
					max_tokens: 8192,
					messages: [
						{
							role: "system",
							content: "test system prompt",
						},
						{
							role: "user",
							content: "test message",
						},
					],
					model: "coding/claude-4-sonnet",
					stream: true,
					stream_options: { include_usage: true },
					temperature: 0,
				}),
			)
		})

		it("handles API errors", async () => {
			const handler = new RequestyHandler(mockOptions)
			const mockError = new Error("API Error")
			const mockCreate = jest.fn().mockRejectedValue(mockError)
			;(OpenAI as jest.MockedClass<typeof OpenAI>).prototype.chat = {
				completions: { create: mockCreate },
			} as any

			const generator = handler.createMessage("test", [])
			await expect(generator.next()).rejects.toThrow("API Error")
		})
	})

	describe("completePrompt", () => {
		it("returns correct response", async () => {
			const handler = new RequestyHandler(mockOptions)
			const mockResponse = { choices: [{ message: { content: "test completion" } }] }

			const mockCreate = jest.fn().mockResolvedValue(mockResponse)
			;(OpenAI as jest.MockedClass<typeof OpenAI>).prototype.chat = {
				completions: { create: mockCreate },
			} as any

			const result = await handler.completePrompt("test prompt")

			expect(result).toBe("test completion")

			expect(mockCreate).toHaveBeenCalledWith({
				model: mockOptions.requestyModelId,
				max_tokens: 8192,
				messages: [{ role: "system", content: "test prompt" }],
				temperature: 0,
			})
		})

		it("handles API errors", async () => {
			const handler = new RequestyHandler(mockOptions)
			const mockError = new Error("API Error")
			const mockCreate = jest.fn().mockRejectedValue(mockError)
			;(OpenAI as jest.MockedClass<typeof OpenAI>).prototype.chat = {
				completions: { create: mockCreate },
			} as any

			await expect(handler.completePrompt("test prompt")).rejects.toThrow("API Error")
		})

		it("handles unexpected errors", async () => {
			const handler = new RequestyHandler(mockOptions)
			const mockCreate = jest.fn().mockRejectedValue(new Error("Unexpected error"))
			;(OpenAI as jest.MockedClass<typeof OpenAI>).prototype.chat = {
				completions: { create: mockCreate },
			} as any

			await expect(handler.completePrompt("test prompt")).rejects.toThrow("Unexpected error")
		})
	})
})
>>>>>>> 63701313
<|MERGE_RESOLUTION|>--- conflicted
+++ resolved
@@ -1,4 +1,3 @@
-<<<<<<< HEAD
 // npx jest src/api/providers/__tests__/requesty.test.ts
 
 import { Anthropic } from "@anthropic-ai/sdk"
@@ -8,7 +7,9 @@
 import { ApiHandlerOptions } from "../../../shared/api"
 
 jest.mock("openai")
+
 jest.mock("delay", () => jest.fn(() => Promise.resolve()))
+
 jest.mock("../fetchers/modelCache", () => ({
 	getModels: jest.fn().mockImplementation(() => {
 		return Promise.resolve({
@@ -151,237 +152,6 @@
 			// Verify OpenAI client was called with correct parameters
 			expect(mockCreate).toHaveBeenCalledWith(
 				expect.objectContaining({
-					max_tokens: undefined,
-					messages: [
-						{
-							role: "system",
-							content: "test system prompt",
-						},
-						{
-							role: "user",
-							content: "test message",
-						},
-					],
-					model: "coding/claude-4-sonnet",
-					stream: true,
-					stream_options: { include_usage: true },
-					temperature: undefined,
-				}),
-			)
-		})
-
-		it("handles API errors", async () => {
-			const handler = new RequestyHandler(mockOptions)
-			const mockError = new Error("API Error")
-			const mockCreate = jest.fn().mockRejectedValue(mockError)
-			;(OpenAI as jest.MockedClass<typeof OpenAI>).prototype.chat = {
-				completions: { create: mockCreate },
-			} as any
-
-			const generator = handler.createMessage("test", [])
-			await expect(generator.next()).rejects.toThrow("API Error")
-		})
-	})
-
-	describe("completePrompt", () => {
-		it("returns correct response", async () => {
-			const handler = new RequestyHandler(mockOptions)
-			const mockResponse = { choices: [{ message: { content: "test completion" } }] }
-
-			const mockCreate = jest.fn().mockResolvedValue(mockResponse)
-			;(OpenAI as jest.MockedClass<typeof OpenAI>).prototype.chat = {
-				completions: { create: mockCreate },
-			} as any
-
-			const result = await handler.completePrompt("test prompt")
-
-			expect(result).toBe("test completion")
-
-			expect(mockCreate).toHaveBeenCalledWith({
-				model: mockOptions.requestyModelId,
-				max_tokens: undefined,
-				messages: [{ role: "system", content: "test prompt" }],
-				temperature: undefined,
-			})
-		})
-
-		it("handles API errors", async () => {
-			const handler = new RequestyHandler(mockOptions)
-			const mockError = new Error("API Error")
-			const mockCreate = jest.fn().mockRejectedValue(mockError)
-			;(OpenAI as jest.MockedClass<typeof OpenAI>).prototype.chat = {
-				completions: { create: mockCreate },
-			} as any
-
-			await expect(handler.completePrompt("test prompt")).rejects.toThrow("API Error")
-		})
-
-		it("handles unexpected errors", async () => {
-			const handler = new RequestyHandler(mockOptions)
-			const mockCreate = jest.fn().mockRejectedValue(new Error("Unexpected error"))
-			;(OpenAI as jest.MockedClass<typeof OpenAI>).prototype.chat = {
-				completions: { create: mockCreate },
-			} as any
-
-			await expect(handler.completePrompt("test prompt")).rejects.toThrow("Unexpected error")
-		})
-	})
-})
-=======
-// npx jest src/api/providers/__tests__/requesty.test.ts
-
-import { Anthropic } from "@anthropic-ai/sdk"
-import OpenAI from "openai"
-
-import { RequestyHandler } from "../requesty"
-import { ApiHandlerOptions } from "../../../shared/api"
-
-jest.mock("openai")
-
-jest.mock("delay", () => jest.fn(() => Promise.resolve()))
-
-jest.mock("../fetchers/modelCache", () => ({
-	getModels: jest.fn().mockImplementation(() => {
-		return Promise.resolve({
-			"coding/claude-4-sonnet": {
-				maxTokens: 8192,
-				contextWindow: 200000,
-				supportsImages: true,
-				supportsPromptCache: true,
-				supportsComputerUse: true,
-				inputPrice: 3,
-				outputPrice: 15,
-				cacheWritesPrice: 3.75,
-				cacheReadsPrice: 0.3,
-				description: "Claude 4 Sonnet",
-			},
-		})
-	}),
-}))
-
-describe("RequestyHandler", () => {
-	const mockOptions: ApiHandlerOptions = {
-		requestyApiKey: "test-key",
-		requestyModelId: "coding/claude-4-sonnet",
-	}
-
-	beforeEach(() => jest.clearAllMocks())
-
-	it("initializes with correct options", () => {
-		const handler = new RequestyHandler(mockOptions)
-		expect(handler).toBeInstanceOf(RequestyHandler)
-
-		expect(OpenAI).toHaveBeenCalledWith({
-			baseURL: "https://router.requesty.ai/v1",
-			apiKey: mockOptions.requestyApiKey,
-			defaultHeaders: {
-				"HTTP-Referer": "https://github.com/RooVetGit/Roo-Cline",
-				"X-Title": "Roo Code",
-			},
-		})
-	})
-
-	describe("fetchModel", () => {
-		it("returns correct model info when options are provided", async () => {
-			const handler = new RequestyHandler(mockOptions)
-			const result = await handler.fetchModel()
-
-			expect(result).toMatchObject({
-				id: mockOptions.requestyModelId,
-				info: {
-					maxTokens: 8192,
-					contextWindow: 200000,
-					supportsImages: true,
-					supportsPromptCache: true,
-					supportsComputerUse: true,
-					inputPrice: 3,
-					outputPrice: 15,
-					cacheWritesPrice: 3.75,
-					cacheReadsPrice: 0.3,
-					description: "Claude 4 Sonnet",
-				},
-			})
-		})
-
-		it("returns default model info when options are not provided", async () => {
-			const handler = new RequestyHandler({})
-			const result = await handler.fetchModel()
-
-			expect(result).toMatchObject({
-				id: mockOptions.requestyModelId,
-				info: {
-					maxTokens: 8192,
-					contextWindow: 200000,
-					supportsImages: true,
-					supportsPromptCache: true,
-					supportsComputerUse: true,
-					inputPrice: 3,
-					outputPrice: 15,
-					cacheWritesPrice: 3.75,
-					cacheReadsPrice: 0.3,
-					description: "Claude 4 Sonnet",
-				},
-			})
-		})
-	})
-
-	describe("createMessage", () => {
-		it("generates correct stream chunks", async () => {
-			const handler = new RequestyHandler(mockOptions)
-
-			const mockStream = {
-				async *[Symbol.asyncIterator]() {
-					yield {
-						id: mockOptions.requestyModelId,
-						choices: [{ delta: { content: "test response" } }],
-					}
-					yield {
-						id: "test-id",
-						choices: [{ delta: {} }],
-						usage: {
-							prompt_tokens: 10,
-							completion_tokens: 20,
-							prompt_tokens_details: {
-								caching_tokens: 5,
-								cached_tokens: 2,
-							},
-						},
-					}
-				},
-			}
-
-			// Mock OpenAI chat.completions.create
-			const mockCreate = jest.fn().mockResolvedValue(mockStream)
-
-			;(OpenAI as jest.MockedClass<typeof OpenAI>).prototype.chat = {
-				completions: { create: mockCreate },
-			} as any
-
-			const systemPrompt = "test system prompt"
-			const messages: Anthropic.Messages.MessageParam[] = [{ role: "user" as const, content: "test message" }]
-
-			const generator = handler.createMessage(systemPrompt, messages)
-			const chunks = []
-
-			for await (const chunk of generator) {
-				chunks.push(chunk)
-			}
-
-			// Verify stream chunks
-			expect(chunks).toHaveLength(2) // One text chunk and one usage chunk
-			expect(chunks[0]).toEqual({ type: "text", text: "test response" })
-			expect(chunks[1]).toEqual({
-				type: "usage",
-				inputTokens: 10,
-				outputTokens: 20,
-				cacheWriteTokens: 5,
-				cacheReadTokens: 2,
-				totalCost: expect.any(Number),
-			})
-
-			// Verify OpenAI client was called with correct parameters
-			expect(mockCreate).toHaveBeenCalledWith(
-				expect.objectContaining({
 					max_tokens: 8192,
 					messages: [
 						{
@@ -457,5 +227,4 @@
 			await expect(handler.completePrompt("test prompt")).rejects.toThrow("Unexpected error")
 		})
 	})
-})
->>>>>>> 63701313
+})
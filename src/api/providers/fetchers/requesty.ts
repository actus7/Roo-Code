--- conflicted
+++ resolved
@@ -1,47 +1,3 @@
-<<<<<<< HEAD
-import axios from "axios"
-
-import type { ModelInfo } from "@roo-code/types"
-
-import { parseApiPrice } from "../../../shared/cost"
-
-export async function getRequestyModels(apiKey?: string): Promise<Record<string, ModelInfo>> {
-	const models: Record<string, ModelInfo> = {}
-
-	try {
-		const headers: Record<string, string> = {}
-
-		if (apiKey) {
-			headers["Authorization"] = `Bearer ${apiKey}`
-		}
-
-		const url = "https://router.requesty.ai/v1/models"
-		const response = await axios.get(url, { headers })
-		const rawModels = response.data.data
-
-		for (const rawModel of rawModels) {
-			const modelInfo: ModelInfo = {
-				maxTokens: rawModel.max_output_tokens,
-				contextWindow: rawModel.context_window,
-				supportsPromptCache: rawModel.supports_caching,
-				supportsImages: rawModel.supports_vision,
-				supportsComputerUse: rawModel.supports_computer_use,
-				inputPrice: parseApiPrice(rawModel.input_price),
-				outputPrice: parseApiPrice(rawModel.output_price),
-				description: rawModel.description,
-				cacheWritesPrice: parseApiPrice(rawModel.caching_price),
-				cacheReadsPrice: parseApiPrice(rawModel.cached_price),
-			}
-
-			models[rawModel.id] = modelInfo
-		}
-	} catch (error) {
-		console.error(`Error fetching Requesty models: ${JSON.stringify(error, Object.getOwnPropertyNames(error), 2)}`)
-	}
-
-	return models
-}
-=======
 import axios from "axios"
 
 import type { ModelInfo } from "@roo-code/types"
@@ -88,5 +44,4 @@
 	}
 
 	return models
-}
->>>>>>> 63701313
+}
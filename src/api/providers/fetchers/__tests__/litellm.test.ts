<<<<<<< HEAD
import axios from "axios"
import { getLiteLLMModels } from "../litellm"
import { OPEN_ROUTER_COMPUTER_USE_MODELS } from "../../../../shared/api"

// Mock axios
jest.mock("axios")
const mockedAxios = axios as jest.Mocked<typeof axios>

const DUMMY_INVALID_KEY = "invalid-key-for-testing"

describe("getLiteLLMModels", () => {
	beforeEach(() => {
		jest.clearAllMocks()
	})

	it("successfully fetches and formats LiteLLM models", async () => {
		const mockResponse = {
			data: {
				data: [
					{
						model_name: "claude-3-5-sonnet",
						model_info: {
							max_tokens: 4096,
							max_input_tokens: 200000,
							supports_vision: true,
							supports_prompt_caching: false,
							input_cost_per_token: 0.000003,
							output_cost_per_token: 0.000015,
						},
						litellm_params: {
							model: "anthropic/claude-3.5-sonnet",
						},
					},
					{
						model_name: "gpt-4-turbo",
						model_info: {
							max_tokens: 8192,
							max_input_tokens: 128000,
							supports_vision: false,
							supports_prompt_caching: false,
							input_cost_per_token: 0.00001,
							output_cost_per_token: 0.00003,
						},
						litellm_params: {
							model: "openai/gpt-4-turbo",
						},
					},
				],
			},
		}

		mockedAxios.get.mockResolvedValue(mockResponse)

		const result = await getLiteLLMModels("test-api-key", "http://localhost:4000")

		expect(mockedAxios.get).toHaveBeenCalledWith("http://localhost:4000/v1/model/info", {
			headers: {
				Authorization: "Bearer test-api-key",
				"Content-Type": "application/json",
			},
			timeout: 5000,
		})

		expect(result).toEqual({
			"claude-3-5-sonnet": {
				maxTokens: 4096,
				contextWindow: 200000,
				supportsImages: true,
				supportsComputerUse: true,
				supportsPromptCache: false,
				inputPrice: 3,
				outputPrice: 15,
				description: "claude-3-5-sonnet via LiteLLM proxy",
			},
			"gpt-4-turbo": {
				maxTokens: 8192,
				contextWindow: 128000,
				supportsImages: false,
				supportsComputerUse: false,
				supportsPromptCache: false,
				inputPrice: 10,
				outputPrice: 30,
				description: "gpt-4-turbo via LiteLLM proxy",
			},
		})
	})

	it("makes request without authorization header when no API key provided", async () => {
		const mockResponse = {
			data: {
				data: [],
			},
		}

		mockedAxios.get.mockResolvedValue(mockResponse)

		await getLiteLLMModels("", "http://localhost:4000")

		expect(mockedAxios.get).toHaveBeenCalledWith("http://localhost:4000/v1/model/info", {
			headers: {
				"Content-Type": "application/json",
			},
			timeout: 5000,
		})
	})

	it("handles computer use models correctly", async () => {
		const computerUseModel = Array.from(OPEN_ROUTER_COMPUTER_USE_MODELS)[0]
		const mockResponse = {
			data: {
				data: [
					{
						model_name: "test-computer-model",
						model_info: {
							max_tokens: 4096,
							max_input_tokens: 200000,
							supports_vision: true,
						},
						litellm_params: {
							model: `anthropic/${computerUseModel}`,
						},
					},
				],
			},
		}

		mockedAxios.get.mockResolvedValue(mockResponse)

		const result = await getLiteLLMModels("test-api-key", "http://localhost:4000")

		expect(result["test-computer-model"]).toEqual({
			maxTokens: 4096,
			contextWindow: 200000,
			supportsImages: true,
			supportsComputerUse: true,
			supportsPromptCache: false,
			inputPrice: undefined,
			outputPrice: undefined,
			description: "test-computer-model via LiteLLM proxy",
		})
	})

	it("throws error for unexpected response format", async () => {
		const mockResponse = {
			data: {
				// Missing 'data' field
				models: [],
			},
		}

		mockedAxios.get.mockResolvedValue(mockResponse)

		await expect(getLiteLLMModels("test-api-key", "http://localhost:4000")).rejects.toThrow(
			"Failed to fetch LiteLLM models: Unexpected response format.",
		)
	})

	it("throws detailed error for HTTP error responses", async () => {
		const axiosError = {
			response: {
				status: 401,
				statusText: "Unauthorized",
			},
			isAxiosError: true,
		}

		mockedAxios.isAxiosError.mockReturnValue(true)
		mockedAxios.get.mockRejectedValue(axiosError)

		await expect(getLiteLLMModels(DUMMY_INVALID_KEY, "http://localhost:4000")).rejects.toThrow(
			"Failed to fetch LiteLLM models: 401 Unauthorized. Check base URL and API key.",
		)
	})

	it("throws network error for request failures", async () => {
		const axiosError = {
			request: {},
			isAxiosError: true,
		}

		mockedAxios.isAxiosError.mockReturnValue(true)
		mockedAxios.get.mockRejectedValue(axiosError)

		await expect(getLiteLLMModels("test-api-key", "http://invalid-url")).rejects.toThrow(
			"Failed to fetch LiteLLM models: No response from server. Check LiteLLM server status and base URL.",
		)
	})

	it("throws generic error for other failures", async () => {
		const genericError = new Error("Network timeout")

		mockedAxios.isAxiosError.mockReturnValue(false)
		mockedAxios.get.mockRejectedValue(genericError)

		await expect(getLiteLLMModels("test-api-key", "http://localhost:4000")).rejects.toThrow(
			"Failed to fetch LiteLLM models: Network timeout",
		)
	})

	it("handles timeout parameter correctly", async () => {
		const mockResponse = { data: { data: [] } }
		mockedAxios.get.mockResolvedValue(mockResponse)

		await getLiteLLMModels("test-api-key", "http://localhost:4000")

		expect(mockedAxios.get).toHaveBeenCalledWith(
			"http://localhost:4000/v1/model/info",
			expect.objectContaining({
				timeout: 5000,
			}),
		)
	})

	it("returns empty object when data array is empty", async () => {
		const mockResponse = {
			data: {
				data: [],
			},
		}

		mockedAxios.get.mockResolvedValue(mockResponse)

		const result = await getLiteLLMModels("test-api-key", "http://localhost:4000")

		expect(result).toEqual({})
	})
})
=======
import axios from "axios"
import { getLiteLLMModels } from "../litellm"

// Mock axios
jest.mock("axios")
const mockedAxios = axios as jest.Mocked<typeof axios>

const DUMMY_INVALID_KEY = "invalid-key-for-testing"

describe("getLiteLLMModels", () => {
	beforeEach(() => {
		jest.clearAllMocks()
	})

	it("successfully fetches and formats LiteLLM models", async () => {
		const mockResponse = {
			data: {
				data: [
					{
						model_name: "claude-3-5-sonnet",
						model_info: {
							max_tokens: 4096,
							max_input_tokens: 200000,
							supports_vision: true,
							supports_prompt_caching: false,
							input_cost_per_token: 0.000003,
							output_cost_per_token: 0.000015,
							supports_computer_use: true,
						},
						litellm_params: {
							model: "anthropic/claude-3.5-sonnet",
						},
					},
					{
						model_name: "gpt-4-turbo",
						model_info: {
							max_tokens: 8192,
							max_input_tokens: 128000,
							supports_vision: false,
							supports_prompt_caching: false,
							input_cost_per_token: 0.00001,
							output_cost_per_token: 0.00003,
							supports_computer_use: false,
						},
						litellm_params: {
							model: "openai/gpt-4-turbo",
						},
					},
				],
			},
		}

		mockedAxios.get.mockResolvedValue(mockResponse)

		const result = await getLiteLLMModels("test-api-key", "http://localhost:4000")

		expect(mockedAxios.get).toHaveBeenCalledWith("http://localhost:4000/v1/model/info", {
			headers: {
				Authorization: "Bearer test-api-key",
				"Content-Type": "application/json",
			},
			timeout: 5000,
		})

		expect(result).toEqual({
			"claude-3-5-sonnet": {
				maxTokens: 4096,
				contextWindow: 200000,
				supportsImages: true,
				supportsComputerUse: true,
				supportsPromptCache: false,
				inputPrice: 3,
				outputPrice: 15,
				description: "claude-3-5-sonnet via LiteLLM proxy",
			},
			"gpt-4-turbo": {
				maxTokens: 8192,
				contextWindow: 128000,
				supportsImages: false,
				supportsComputerUse: false,
				supportsPromptCache: false,
				inputPrice: 10,
				outputPrice: 30,
				description: "gpt-4-turbo via LiteLLM proxy",
			},
		})
	})

	it("makes request without authorization header when no API key provided", async () => {
		const mockResponse = {
			data: {
				data: [],
			},
		}

		mockedAxios.get.mockResolvedValue(mockResponse)

		await getLiteLLMModels("", "http://localhost:4000")

		expect(mockedAxios.get).toHaveBeenCalledWith("http://localhost:4000/v1/model/info", {
			headers: {
				"Content-Type": "application/json",
			},
			timeout: 5000,
		})
	})

	it("handles computer use models correctly", async () => {
		const mockResponse = {
			data: {
				data: [
					{
						model_name: "test-computer-model",
						model_info: {
							max_tokens: 4096,
							max_input_tokens: 200000,
							supports_vision: true,
							supports_computer_use: true,
						},
						litellm_params: {
							model: `anthropic/test-computer-model`,
						},
					},
					{
						model_name: "test-non-computer-model",
						model_info: {
							max_tokens: 4096,
							max_input_tokens: 200000,
							supports_vision: false,
							supports_computer_use: false,
						},
						litellm_params: {
							model: `anthropic/test-non-computer-model`,
						},
					},
				],
			},
		}

		mockedAxios.get.mockResolvedValue(mockResponse)

		const result = await getLiteLLMModels("test-api-key", "http://localhost:4000")

		expect(result["test-computer-model"]).toEqual({
			maxTokens: 4096,
			contextWindow: 200000,
			supportsImages: true,
			supportsComputerUse: true,
			supportsPromptCache: false,
			inputPrice: undefined,
			outputPrice: undefined,
			description: "test-computer-model via LiteLLM proxy",
		})

		expect(result["test-non-computer-model"]).toEqual({
			maxTokens: 4096,
			contextWindow: 200000,
			supportsImages: false,
			supportsComputerUse: false,
			supportsPromptCache: false,
			inputPrice: undefined,
			outputPrice: undefined,
			description: "test-non-computer-model via LiteLLM proxy",
		})
	})

	it("throws error for unexpected response format", async () => {
		const mockResponse = {
			data: {
				// Missing 'data' field
				models: [],
			},
		}

		mockedAxios.get.mockResolvedValue(mockResponse)

		await expect(getLiteLLMModels("test-api-key", "http://localhost:4000")).rejects.toThrow(
			"Failed to fetch LiteLLM models: Unexpected response format.",
		)
	})

	it("throws detailed error for HTTP error responses", async () => {
		const axiosError = {
			response: {
				status: 401,
				statusText: "Unauthorized",
			},
			isAxiosError: true,
		}

		mockedAxios.isAxiosError.mockReturnValue(true)
		mockedAxios.get.mockRejectedValue(axiosError)

		await expect(getLiteLLMModels(DUMMY_INVALID_KEY, "http://localhost:4000")).rejects.toThrow(
			"Failed to fetch LiteLLM models: 401 Unauthorized. Check base URL and API key.",
		)
	})

	it("throws network error for request failures", async () => {
		const axiosError = {
			request: {},
			isAxiosError: true,
		}

		mockedAxios.isAxiosError.mockReturnValue(true)
		mockedAxios.get.mockRejectedValue(axiosError)

		await expect(getLiteLLMModels("test-api-key", "http://invalid-url")).rejects.toThrow(
			"Failed to fetch LiteLLM models: No response from server. Check LiteLLM server status and base URL.",
		)
	})

	it("throws generic error for other failures", async () => {
		const genericError = new Error("Network timeout")

		mockedAxios.isAxiosError.mockReturnValue(false)
		mockedAxios.get.mockRejectedValue(genericError)

		await expect(getLiteLLMModels("test-api-key", "http://localhost:4000")).rejects.toThrow(
			"Failed to fetch LiteLLM models: Network timeout",
		)
	})

	it("handles timeout parameter correctly", async () => {
		const mockResponse = { data: { data: [] } }
		mockedAxios.get.mockResolvedValue(mockResponse)

		await getLiteLLMModels("test-api-key", "http://localhost:4000")

		expect(mockedAxios.get).toHaveBeenCalledWith(
			"http://localhost:4000/v1/model/info",
			expect.objectContaining({
				timeout: 5000,
			}),
		)
	})

	it("returns empty object when data array is empty", async () => {
		const mockResponse = {
			data: {
				data: [],
			},
		}

		mockedAxios.get.mockResolvedValue(mockResponse)

		const result = await getLiteLLMModels("test-api-key", "http://localhost:4000")

		expect(result).toEqual({})
	})

	it("uses fallback computer use detection when supports_computer_use is not available", async () => {
		const mockResponse = {
			data: {
				data: [
					{
						model_name: "claude-3-5-sonnet-latest",
						model_info: {
							max_tokens: 4096,
							max_input_tokens: 200000,
							supports_vision: true,
							supports_prompt_caching: false,
							// Note: no supports_computer_use field
						},
						litellm_params: {
							model: "anthropic/claude-3-5-sonnet-latest", // This should match the fallback list
						},
					},
					{
						model_name: "gpt-4-turbo",
						model_info: {
							max_tokens: 8192,
							max_input_tokens: 128000,
							supports_vision: false,
							supports_prompt_caching: false,
							// Note: no supports_computer_use field
						},
						litellm_params: {
							model: "openai/gpt-4-turbo", // This should NOT match the fallback list
						},
					},
				],
			},
		}

		mockedAxios.get.mockResolvedValue(mockResponse)

		const result = await getLiteLLMModels("test-api-key", "http://localhost:4000")

		expect(result["claude-3-5-sonnet-latest"]).toEqual({
			maxTokens: 4096,
			contextWindow: 200000,
			supportsImages: true,
			supportsComputerUse: true, // Should be true due to fallback
			supportsPromptCache: false,
			inputPrice: undefined,
			outputPrice: undefined,
			description: "claude-3-5-sonnet-latest via LiteLLM proxy",
		})

		expect(result["gpt-4-turbo"]).toEqual({
			maxTokens: 8192,
			contextWindow: 128000,
			supportsImages: false,
			supportsComputerUse: false, // Should be false as it's not in fallback list
			supportsPromptCache: false,
			inputPrice: undefined,
			outputPrice: undefined,
			description: "gpt-4-turbo via LiteLLM proxy",
		})
	})

	it("prioritizes explicit supports_computer_use over fallback detection", async () => {
		const mockResponse = {
			data: {
				data: [
					{
						model_name: "claude-3-5-sonnet-latest",
						model_info: {
							max_tokens: 4096,
							max_input_tokens: 200000,
							supports_vision: true,
							supports_prompt_caching: false,
							supports_computer_use: false, // Explicitly set to false
						},
						litellm_params: {
							model: "anthropic/claude-3-5-sonnet-latest", // This matches fallback list but should be ignored
						},
					},
					{
						model_name: "custom-model",
						model_info: {
							max_tokens: 8192,
							max_input_tokens: 128000,
							supports_vision: false,
							supports_prompt_caching: false,
							supports_computer_use: true, // Explicitly set to true
						},
						litellm_params: {
							model: "custom/custom-model", // This would NOT match fallback list
						},
					},
					{
						model_name: "another-custom-model",
						model_info: {
							max_tokens: 8192,
							max_input_tokens: 128000,
							supports_vision: false,
							supports_prompt_caching: false,
							supports_computer_use: false, // Explicitly set to false
						},
						litellm_params: {
							model: "custom/another-custom-model", // This would NOT match fallback list
						},
					},
				],
			},
		}

		mockedAxios.get.mockResolvedValue(mockResponse)

		const result = await getLiteLLMModels("test-api-key", "http://localhost:4000")

		expect(result["claude-3-5-sonnet-latest"]).toEqual({
			maxTokens: 4096,
			contextWindow: 200000,
			supportsImages: true,
			supportsComputerUse: false, // False because explicitly set to false (fallback ignored)
			supportsPromptCache: false,
			inputPrice: undefined,
			outputPrice: undefined,
			description: "claude-3-5-sonnet-latest via LiteLLM proxy",
		})

		expect(result["custom-model"]).toEqual({
			maxTokens: 8192,
			contextWindow: 128000,
			supportsImages: false,
			supportsComputerUse: true, // True because explicitly set to true
			supportsPromptCache: false,
			inputPrice: undefined,
			outputPrice: undefined,
			description: "custom-model via LiteLLM proxy",
		})

		expect(result["another-custom-model"]).toEqual({
			maxTokens: 8192,
			contextWindow: 128000,
			supportsImages: false,
			supportsComputerUse: false, // False because explicitly set to false
			supportsPromptCache: false,
			inputPrice: undefined,
			outputPrice: undefined,
			description: "another-custom-model via LiteLLM proxy",
		})
	})

	it("handles fallback detection with various model name formats", async () => {
		const mockResponse = {
			data: {
				data: [
					{
						model_name: "vertex-claude",
						model_info: {
							max_tokens: 4096,
							max_input_tokens: 200000,
							supports_vision: true,
							supports_prompt_caching: false,
						},
						litellm_params: {
							model: "vertex_ai/claude-3-5-sonnet", // Should match fallback list
						},
					},
					{
						model_name: "openrouter-claude",
						model_info: {
							max_tokens: 4096,
							max_input_tokens: 200000,
							supports_vision: true,
							supports_prompt_caching: false,
						},
						litellm_params: {
							model: "openrouter/anthropic/claude-3.5-sonnet", // Should match fallback list
						},
					},
					{
						model_name: "bedrock-claude",
						model_info: {
							max_tokens: 4096,
							max_input_tokens: 200000,
							supports_vision: true,
							supports_prompt_caching: false,
						},
						litellm_params: {
							model: "anthropic.claude-3-5-sonnet-20241022-v2:0", // Should match fallback list
						},
					},
				],
			},
		}

		mockedAxios.get.mockResolvedValue(mockResponse)

		const result = await getLiteLLMModels("test-api-key", "http://localhost:4000")

		expect(result["vertex-claude"].supportsComputerUse).toBe(true)
		expect(result["openrouter-claude"].supportsComputerUse).toBe(true)
		expect(result["bedrock-claude"].supportsComputerUse).toBe(true)
	})
})
>>>>>>> 63701313
<|MERGE_RESOLUTION|>--- conflicted
+++ resolved
@@ -1,7 +1,5 @@
-<<<<<<< HEAD
 import axios from "axios"
 import { getLiteLLMModels } from "../litellm"
-import { OPEN_ROUTER_COMPUTER_USE_MODELS } from "../../../../shared/api"
 
 // Mock axios
 jest.mock("axios")
@@ -27,6 +25,7 @@
 							supports_prompt_caching: false,
 							input_cost_per_token: 0.000003,
 							output_cost_per_token: 0.000015,
+							supports_computer_use: true,
 						},
 						litellm_params: {
 							model: "anthropic/claude-3.5-sonnet",
@@ -41,6 +40,7 @@
 							supports_prompt_caching: false,
 							input_cost_per_token: 0.00001,
 							output_cost_per_token: 0.00003,
+							supports_computer_use: false,
 						},
 						litellm_params: {
 							model: "openai/gpt-4-turbo",
@@ -106,7 +106,6 @@
 	})
 
 	it("handles computer use models correctly", async () => {
-		const computerUseModel = Array.from(OPEN_ROUTER_COMPUTER_USE_MODELS)[0]
 		const mockResponse = {
 			data: {
 				data: [
@@ -116,9 +115,22 @@
 							max_tokens: 4096,
 							max_input_tokens: 200000,
 							supports_vision: true,
-						},
-						litellm_params: {
-							model: `anthropic/${computerUseModel}`,
+							supports_computer_use: true,
+						},
+						litellm_params: {
+							model: `anthropic/test-computer-model`,
+						},
+					},
+					{
+						model_name: "test-non-computer-model",
+						model_info: {
+							max_tokens: 4096,
+							max_input_tokens: 200000,
+							supports_vision: false,
+							supports_computer_use: false,
+						},
+						litellm_params: {
+							model: `anthropic/test-non-computer-model`,
 						},
 					},
 				],
@@ -138,6 +150,17 @@
 			inputPrice: undefined,
 			outputPrice: undefined,
 			description: "test-computer-model via LiteLLM proxy",
+		})
+
+		expect(result["test-non-computer-model"]).toEqual({
+			maxTokens: 4096,
+			contextWindow: 200000,
+			supportsImages: false,
+			supportsComputerUse: false,
+			supportsPromptCache: false,
+			inputPrice: undefined,
+			outputPrice: undefined,
+			description: "test-non-computer-model via LiteLLM proxy",
 		})
 	})
 
@@ -225,258 +248,6 @@
 
 		expect(result).toEqual({})
 	})
-})
-=======
-import axios from "axios"
-import { getLiteLLMModels } from "../litellm"
-
-// Mock axios
-jest.mock("axios")
-const mockedAxios = axios as jest.Mocked<typeof axios>
-
-const DUMMY_INVALID_KEY = "invalid-key-for-testing"
-
-describe("getLiteLLMModels", () => {
-	beforeEach(() => {
-		jest.clearAllMocks()
-	})
-
-	it("successfully fetches and formats LiteLLM models", async () => {
-		const mockResponse = {
-			data: {
-				data: [
-					{
-						model_name: "claude-3-5-sonnet",
-						model_info: {
-							max_tokens: 4096,
-							max_input_tokens: 200000,
-							supports_vision: true,
-							supports_prompt_caching: false,
-							input_cost_per_token: 0.000003,
-							output_cost_per_token: 0.000015,
-							supports_computer_use: true,
-						},
-						litellm_params: {
-							model: "anthropic/claude-3.5-sonnet",
-						},
-					},
-					{
-						model_name: "gpt-4-turbo",
-						model_info: {
-							max_tokens: 8192,
-							max_input_tokens: 128000,
-							supports_vision: false,
-							supports_prompt_caching: false,
-							input_cost_per_token: 0.00001,
-							output_cost_per_token: 0.00003,
-							supports_computer_use: false,
-						},
-						litellm_params: {
-							model: "openai/gpt-4-turbo",
-						},
-					},
-				],
-			},
-		}
-
-		mockedAxios.get.mockResolvedValue(mockResponse)
-
-		const result = await getLiteLLMModels("test-api-key", "http://localhost:4000")
-
-		expect(mockedAxios.get).toHaveBeenCalledWith("http://localhost:4000/v1/model/info", {
-			headers: {
-				Authorization: "Bearer test-api-key",
-				"Content-Type": "application/json",
-			},
-			timeout: 5000,
-		})
-
-		expect(result).toEqual({
-			"claude-3-5-sonnet": {
-				maxTokens: 4096,
-				contextWindow: 200000,
-				supportsImages: true,
-				supportsComputerUse: true,
-				supportsPromptCache: false,
-				inputPrice: 3,
-				outputPrice: 15,
-				description: "claude-3-5-sonnet via LiteLLM proxy",
-			},
-			"gpt-4-turbo": {
-				maxTokens: 8192,
-				contextWindow: 128000,
-				supportsImages: false,
-				supportsComputerUse: false,
-				supportsPromptCache: false,
-				inputPrice: 10,
-				outputPrice: 30,
-				description: "gpt-4-turbo via LiteLLM proxy",
-			},
-		})
-	})
-
-	it("makes request without authorization header when no API key provided", async () => {
-		const mockResponse = {
-			data: {
-				data: [],
-			},
-		}
-
-		mockedAxios.get.mockResolvedValue(mockResponse)
-
-		await getLiteLLMModels("", "http://localhost:4000")
-
-		expect(mockedAxios.get).toHaveBeenCalledWith("http://localhost:4000/v1/model/info", {
-			headers: {
-				"Content-Type": "application/json",
-			},
-			timeout: 5000,
-		})
-	})
-
-	it("handles computer use models correctly", async () => {
-		const mockResponse = {
-			data: {
-				data: [
-					{
-						model_name: "test-computer-model",
-						model_info: {
-							max_tokens: 4096,
-							max_input_tokens: 200000,
-							supports_vision: true,
-							supports_computer_use: true,
-						},
-						litellm_params: {
-							model: `anthropic/test-computer-model`,
-						},
-					},
-					{
-						model_name: "test-non-computer-model",
-						model_info: {
-							max_tokens: 4096,
-							max_input_tokens: 200000,
-							supports_vision: false,
-							supports_computer_use: false,
-						},
-						litellm_params: {
-							model: `anthropic/test-non-computer-model`,
-						},
-					},
-				],
-			},
-		}
-
-		mockedAxios.get.mockResolvedValue(mockResponse)
-
-		const result = await getLiteLLMModels("test-api-key", "http://localhost:4000")
-
-		expect(result["test-computer-model"]).toEqual({
-			maxTokens: 4096,
-			contextWindow: 200000,
-			supportsImages: true,
-			supportsComputerUse: true,
-			supportsPromptCache: false,
-			inputPrice: undefined,
-			outputPrice: undefined,
-			description: "test-computer-model via LiteLLM proxy",
-		})
-
-		expect(result["test-non-computer-model"]).toEqual({
-			maxTokens: 4096,
-			contextWindow: 200000,
-			supportsImages: false,
-			supportsComputerUse: false,
-			supportsPromptCache: false,
-			inputPrice: undefined,
-			outputPrice: undefined,
-			description: "test-non-computer-model via LiteLLM proxy",
-		})
-	})
-
-	it("throws error for unexpected response format", async () => {
-		const mockResponse = {
-			data: {
-				// Missing 'data' field
-				models: [],
-			},
-		}
-
-		mockedAxios.get.mockResolvedValue(mockResponse)
-
-		await expect(getLiteLLMModels("test-api-key", "http://localhost:4000")).rejects.toThrow(
-			"Failed to fetch LiteLLM models: Unexpected response format.",
-		)
-	})
-
-	it("throws detailed error for HTTP error responses", async () => {
-		const axiosError = {
-			response: {
-				status: 401,
-				statusText: "Unauthorized",
-			},
-			isAxiosError: true,
-		}
-
-		mockedAxios.isAxiosError.mockReturnValue(true)
-		mockedAxios.get.mockRejectedValue(axiosError)
-
-		await expect(getLiteLLMModels(DUMMY_INVALID_KEY, "http://localhost:4000")).rejects.toThrow(
-			"Failed to fetch LiteLLM models: 401 Unauthorized. Check base URL and API key.",
-		)
-	})
-
-	it("throws network error for request failures", async () => {
-		const axiosError = {
-			request: {},
-			isAxiosError: true,
-		}
-
-		mockedAxios.isAxiosError.mockReturnValue(true)
-		mockedAxios.get.mockRejectedValue(axiosError)
-
-		await expect(getLiteLLMModels("test-api-key", "http://invalid-url")).rejects.toThrow(
-			"Failed to fetch LiteLLM models: No response from server. Check LiteLLM server status and base URL.",
-		)
-	})
-
-	it("throws generic error for other failures", async () => {
-		const genericError = new Error("Network timeout")
-
-		mockedAxios.isAxiosError.mockReturnValue(false)
-		mockedAxios.get.mockRejectedValue(genericError)
-
-		await expect(getLiteLLMModels("test-api-key", "http://localhost:4000")).rejects.toThrow(
-			"Failed to fetch LiteLLM models: Network timeout",
-		)
-	})
-
-	it("handles timeout parameter correctly", async () => {
-		const mockResponse = { data: { data: [] } }
-		mockedAxios.get.mockResolvedValue(mockResponse)
-
-		await getLiteLLMModels("test-api-key", "http://localhost:4000")
-
-		expect(mockedAxios.get).toHaveBeenCalledWith(
-			"http://localhost:4000/v1/model/info",
-			expect.objectContaining({
-				timeout: 5000,
-			}),
-		)
-	})
-
-	it("returns empty object when data array is empty", async () => {
-		const mockResponse = {
-			data: {
-				data: [],
-			},
-		}
-
-		mockedAxios.get.mockResolvedValue(mockResponse)
-
-		const result = await getLiteLLMModels("test-api-key", "http://localhost:4000")
-
-		expect(result).toEqual({})
-	})
 
 	it("uses fallback computer use detection when supports_computer_use is not available", async () => {
 		const mockResponse = {
@@ -676,5 +447,4 @@
 		expect(result["openrouter-claude"].supportsComputerUse).toBe(true)
 		expect(result["bedrock-claude"].supportsComputerUse).toBe(true)
 	})
-})
->>>>>>> 63701313
+})
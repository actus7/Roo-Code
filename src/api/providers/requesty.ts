<<<<<<< HEAD
import { Anthropic } from "@anthropic-ai/sdk"
import OpenAI from "openai"

import type { ModelInfo } from "@roo-code/types"

import { ApiHandlerOptions, ModelRecord, requestyDefaultModelId, requestyDefaultModelInfo } from "../../shared/api"
import { calculateApiCostOpenAI } from "../../shared/cost"

import { convertToOpenAiMessages } from "../transform/openai-format"
import { ApiStream, ApiStreamUsageChunk } from "../transform/stream"

import { DEFAULT_HEADERS } from "./constants"
import { getModels } from "./fetchers/modelCache"
import { BaseProvider } from "./base-provider"
import type { SingleCompletionHandler, ApiHandlerCreateMessageMetadata } from "../"

// Requesty usage includes an extra field for Anthropic use cases.
// Safely cast the prompt token details section to the appropriate structure.
interface RequestyUsage extends OpenAI.CompletionUsage {
	prompt_tokens_details?: {
		caching_tokens?: number
		cached_tokens?: number
	}
	total_cost?: number
}

type RequestyChatCompletionParams = OpenAI.Chat.ChatCompletionCreateParams & {
	requesty?: {
		trace_id?: string
		extra?: {
			mode?: string
		}
	}
}

export class RequestyHandler extends BaseProvider implements SingleCompletionHandler {
	protected options: ApiHandlerOptions
	protected models: ModelRecord = {}
	private client: OpenAI

	constructor(options: ApiHandlerOptions) {
		super()
		this.options = options

		const apiKey = this.options.requestyApiKey ?? "not-provided"
		const baseURL = "https://router.requesty.ai/v1"

		const defaultHeaders = DEFAULT_HEADERS

		this.client = new OpenAI({ baseURL, apiKey, defaultHeaders })
	}

	public async fetchModel() {
		this.models = await getModels({ provider: "requesty" })
		return this.getModel()
	}

	override getModel(): { id: string; info: ModelInfo } {
		const id = this.options.requestyModelId ?? requestyDefaultModelId
		const info = this.models[id] ?? requestyDefaultModelInfo
		return { id, info }
	}

	protected processUsageMetrics(usage: any, modelInfo?: ModelInfo): ApiStreamUsageChunk {
		const requestyUsage = usage as RequestyUsage
		const inputTokens = requestyUsage?.prompt_tokens || 0
		const outputTokens = requestyUsage?.completion_tokens || 0
		const cacheWriteTokens = requestyUsage?.prompt_tokens_details?.caching_tokens || 0
		const cacheReadTokens = requestyUsage?.prompt_tokens_details?.cached_tokens || 0
		const totalCost = modelInfo
			? calculateApiCostOpenAI(modelInfo, inputTokens, outputTokens, cacheWriteTokens, cacheReadTokens)
			: 0

		return {
			type: "usage",
			inputTokens: inputTokens,
			outputTokens: outputTokens,
			cacheWriteTokens: cacheWriteTokens,
			cacheReadTokens: cacheReadTokens,
			totalCost: totalCost,
		}
	}

	override async *createMessage(
		systemPrompt: string,
		messages: Anthropic.Messages.MessageParam[],
		metadata?: ApiHandlerCreateMessageMetadata,
	): ApiStream {
		const model = await this.fetchModel()

		let openAiMessages: OpenAI.Chat.ChatCompletionMessageParam[] = [
			{ role: "system", content: systemPrompt },
			...convertToOpenAiMessages(messages),
		]

		let maxTokens = undefined
		if (this.options.includeMaxTokens) {
			maxTokens = model.info.maxTokens
		}

		const temperature = this.options.modelTemperature

		const completionParams: RequestyChatCompletionParams = {
			model: model.id,
			max_tokens: maxTokens,
			messages: openAiMessages,
			temperature: temperature,
			stream: true,
			stream_options: { include_usage: true },
			requesty: {
				trace_id: metadata?.taskId,
				extra: {
					mode: metadata?.mode,
				},
			},
		}

		const stream = await this.client.chat.completions.create(completionParams)

		let lastUsage: any = undefined

		for await (const chunk of stream) {
			const delta = chunk.choices[0]?.delta
			if (delta?.content) {
				yield {
					type: "text",
					text: delta.content,
				}
			}

			if (delta && "reasoning_content" in delta && delta.reasoning_content) {
				yield {
					type: "reasoning",
					text: (delta.reasoning_content as string | undefined) || "",
				}
			}

			if (chunk.usage) {
				lastUsage = chunk.usage
			}
		}

		if (lastUsage) {
			yield this.processUsageMetrics(lastUsage, model.info)
		}
	}

	async completePrompt(prompt: string): Promise<string> {
		const model = await this.fetchModel()

		let openAiMessages: OpenAI.Chat.ChatCompletionMessageParam[] = [{ role: "system", content: prompt }]

		let maxTokens = undefined
		if (this.options.includeMaxTokens) {
			maxTokens = model.info.maxTokens
		}

		const temperature = this.options.modelTemperature

		const completionParams: RequestyChatCompletionParams = {
			model: model.id,
			max_tokens: maxTokens,
			messages: openAiMessages,
			temperature: temperature,
		}

		const response: OpenAI.Chat.ChatCompletion = await this.client.chat.completions.create(completionParams)
		return response.choices[0]?.message.content || ""
	}
}
=======
import { Anthropic } from "@anthropic-ai/sdk"
import OpenAI from "openai"

import type { ModelInfo } from "@roo-code/types"

import { ApiHandlerOptions, ModelRecord, requestyDefaultModelId, requestyDefaultModelInfo } from "../../shared/api"
import { calculateApiCostOpenAI } from "../../shared/cost"

import { convertToOpenAiMessages } from "../transform/openai-format"
import { ApiStream, ApiStreamUsageChunk } from "../transform/stream"
import { getModelParams } from "../transform/model-params"
import { AnthropicReasoningParams } from "../transform/reasoning"

import { DEFAULT_HEADERS } from "./constants"
import { getModels } from "./fetchers/modelCache"
import { BaseProvider } from "./base-provider"
import type { SingleCompletionHandler, ApiHandlerCreateMessageMetadata } from "../index"

// Requesty usage includes an extra field for Anthropic use cases.
// Safely cast the prompt token details section to the appropriate structure.
interface RequestyUsage extends OpenAI.CompletionUsage {
	prompt_tokens_details?: {
		caching_tokens?: number
		cached_tokens?: number
	}
	total_cost?: number
}

type RequestyChatCompletionParams = OpenAI.Chat.ChatCompletionCreateParams & {
	requesty?: {
		trace_id?: string
		extra?: {
			mode?: string
		}
	}
	thinking?: AnthropicReasoningParams
}

export class RequestyHandler extends BaseProvider implements SingleCompletionHandler {
	protected options: ApiHandlerOptions
	protected models: ModelRecord = {}
	private client: OpenAI

	constructor(options: ApiHandlerOptions) {
		super()

		this.options = options

		this.client = new OpenAI({
			baseURL: "https://router.requesty.ai/v1",
			apiKey: this.options.requestyApiKey ?? "not-provided",
			defaultHeaders: DEFAULT_HEADERS,
		})
	}

	public async fetchModel() {
		this.models = await getModels({ provider: "requesty" })
		return this.getModel()
	}

	override getModel() {
		const id = this.options.requestyModelId ?? requestyDefaultModelId
		const info = this.models[id] ?? requestyDefaultModelInfo

		const params = getModelParams({
			format: "anthropic",
			modelId: id,
			model: info,
			settings: this.options,
		})

		return { id, info, ...params }
	}

	protected processUsageMetrics(usage: any, modelInfo?: ModelInfo): ApiStreamUsageChunk {
		const requestyUsage = usage as RequestyUsage
		const inputTokens = requestyUsage?.prompt_tokens || 0
		const outputTokens = requestyUsage?.completion_tokens || 0
		const cacheWriteTokens = requestyUsage?.prompt_tokens_details?.caching_tokens || 0
		const cacheReadTokens = requestyUsage?.prompt_tokens_details?.cached_tokens || 0
		const totalCost = modelInfo
			? calculateApiCostOpenAI(modelInfo, inputTokens, outputTokens, cacheWriteTokens, cacheReadTokens)
			: 0

		return {
			type: "usage",
			inputTokens: inputTokens,
			outputTokens: outputTokens,
			cacheWriteTokens: cacheWriteTokens,
			cacheReadTokens: cacheReadTokens,
			totalCost: totalCost,
		}
	}

	override async *createMessage(
		systemPrompt: string,
		messages: Anthropic.Messages.MessageParam[],
		metadata?: ApiHandlerCreateMessageMetadata,
	): ApiStream {
		const {
			id: model,
			info,
			maxTokens: max_tokens,
			temperature,
			reasoningEffort: reasoning_effort,
			reasoning: thinking,
		} = await this.fetchModel()

		const openAiMessages: OpenAI.Chat.ChatCompletionMessageParam[] = [
			{ role: "system", content: systemPrompt },
			...convertToOpenAiMessages(messages),
		]

		const completionParams: RequestyChatCompletionParams = {
			messages: openAiMessages,
			model,
			max_tokens,
			temperature,
			...(reasoning_effort && { reasoning_effort }),
			...(thinking && { thinking }),
			stream: true,
			stream_options: { include_usage: true },
			requesty: { trace_id: metadata?.taskId, extra: { mode: metadata?.mode } },
		}

		const stream = await this.client.chat.completions.create(completionParams)
		let lastUsage: any = undefined

		for await (const chunk of stream) {
			const delta = chunk.choices[0]?.delta

			if (delta?.content) {
				yield { type: "text", text: delta.content }
			}

			if (delta && "reasoning_content" in delta && delta.reasoning_content) {
				yield { type: "reasoning", text: (delta.reasoning_content as string | undefined) || "" }
			}

			if (chunk.usage) {
				lastUsage = chunk.usage
			}
		}

		if (lastUsage) {
			yield this.processUsageMetrics(lastUsage, info)
		}
	}

	async completePrompt(prompt: string): Promise<string> {
		const { id: model, maxTokens: max_tokens, temperature } = await this.fetchModel()

		let openAiMessages: OpenAI.Chat.ChatCompletionMessageParam[] = [{ role: "system", content: prompt }]

		const completionParams: RequestyChatCompletionParams = {
			model,
			max_tokens,
			messages: openAiMessages,
			temperature: temperature,
		}

		const response: OpenAI.Chat.ChatCompletion = await this.client.chat.completions.create(completionParams)
		return response.choices[0]?.message.content || ""
	}
}
>>>>>>> 63701313
<|MERGE_RESOLUTION|>--- conflicted
+++ resolved
@@ -1,175 +1,3 @@
-<<<<<<< HEAD
-import { Anthropic } from "@anthropic-ai/sdk"
-import OpenAI from "openai"
-
-import type { ModelInfo } from "@roo-code/types"
-
-import { ApiHandlerOptions, ModelRecord, requestyDefaultModelId, requestyDefaultModelInfo } from "../../shared/api"
-import { calculateApiCostOpenAI } from "../../shared/cost"
-
-import { convertToOpenAiMessages } from "../transform/openai-format"
-import { ApiStream, ApiStreamUsageChunk } from "../transform/stream"
-
-import { DEFAULT_HEADERS } from "./constants"
-import { getModels } from "./fetchers/modelCache"
-import { BaseProvider } from "./base-provider"
-import type { SingleCompletionHandler, ApiHandlerCreateMessageMetadata } from "../"
-
-// Requesty usage includes an extra field for Anthropic use cases.
-// Safely cast the prompt token details section to the appropriate structure.
-interface RequestyUsage extends OpenAI.CompletionUsage {
-	prompt_tokens_details?: {
-		caching_tokens?: number
-		cached_tokens?: number
-	}
-	total_cost?: number
-}
-
-type RequestyChatCompletionParams = OpenAI.Chat.ChatCompletionCreateParams & {
-	requesty?: {
-		trace_id?: string
-		extra?: {
-			mode?: string
-		}
-	}
-}
-
-export class RequestyHandler extends BaseProvider implements SingleCompletionHandler {
-	protected options: ApiHandlerOptions
-	protected models: ModelRecord = {}
-	private client: OpenAI
-
-	constructor(options: ApiHandlerOptions) {
-		super()
-		this.options = options
-
-		const apiKey = this.options.requestyApiKey ?? "not-provided"
-		const baseURL = "https://router.requesty.ai/v1"
-
-		const defaultHeaders = DEFAULT_HEADERS
-
-		this.client = new OpenAI({ baseURL, apiKey, defaultHeaders })
-	}
-
-	public async fetchModel() {
-		this.models = await getModels({ provider: "requesty" })
-		return this.getModel()
-	}
-
-	override getModel(): { id: string; info: ModelInfo } {
-		const id = this.options.requestyModelId ?? requestyDefaultModelId
-		const info = this.models[id] ?? requestyDefaultModelInfo
-		return { id, info }
-	}
-
-	protected processUsageMetrics(usage: any, modelInfo?: ModelInfo): ApiStreamUsageChunk {
-		const requestyUsage = usage as RequestyUsage
-		const inputTokens = requestyUsage?.prompt_tokens || 0
-		const outputTokens = requestyUsage?.completion_tokens || 0
-		const cacheWriteTokens = requestyUsage?.prompt_tokens_details?.caching_tokens || 0
-		const cacheReadTokens = requestyUsage?.prompt_tokens_details?.cached_tokens || 0
-		const totalCost = modelInfo
-			? calculateApiCostOpenAI(modelInfo, inputTokens, outputTokens, cacheWriteTokens, cacheReadTokens)
-			: 0
-
-		return {
-			type: "usage",
-			inputTokens: inputTokens,
-			outputTokens: outputTokens,
-			cacheWriteTokens: cacheWriteTokens,
-			cacheReadTokens: cacheReadTokens,
-			totalCost: totalCost,
-		}
-	}
-
-	override async *createMessage(
-		systemPrompt: string,
-		messages: Anthropic.Messages.MessageParam[],
-		metadata?: ApiHandlerCreateMessageMetadata,
-	): ApiStream {
-		const model = await this.fetchModel()
-
-		let openAiMessages: OpenAI.Chat.ChatCompletionMessageParam[] = [
-			{ role: "system", content: systemPrompt },
-			...convertToOpenAiMessages(messages),
-		]
-
-		let maxTokens = undefined
-		if (this.options.includeMaxTokens) {
-			maxTokens = model.info.maxTokens
-		}
-
-		const temperature = this.options.modelTemperature
-
-		const completionParams: RequestyChatCompletionParams = {
-			model: model.id,
-			max_tokens: maxTokens,
-			messages: openAiMessages,
-			temperature: temperature,
-			stream: true,
-			stream_options: { include_usage: true },
-			requesty: {
-				trace_id: metadata?.taskId,
-				extra: {
-					mode: metadata?.mode,
-				},
-			},
-		}
-
-		const stream = await this.client.chat.completions.create(completionParams)
-
-		let lastUsage: any = undefined
-
-		for await (const chunk of stream) {
-			const delta = chunk.choices[0]?.delta
-			if (delta?.content) {
-				yield {
-					type: "text",
-					text: delta.content,
-				}
-			}
-
-			if (delta && "reasoning_content" in delta && delta.reasoning_content) {
-				yield {
-					type: "reasoning",
-					text: (delta.reasoning_content as string | undefined) || "",
-				}
-			}
-
-			if (chunk.usage) {
-				lastUsage = chunk.usage
-			}
-		}
-
-		if (lastUsage) {
-			yield this.processUsageMetrics(lastUsage, model.info)
-		}
-	}
-
-	async completePrompt(prompt: string): Promise<string> {
-		const model = await this.fetchModel()
-
-		let openAiMessages: OpenAI.Chat.ChatCompletionMessageParam[] = [{ role: "system", content: prompt }]
-
-		let maxTokens = undefined
-		if (this.options.includeMaxTokens) {
-			maxTokens = model.info.maxTokens
-		}
-
-		const temperature = this.options.modelTemperature
-
-		const completionParams: RequestyChatCompletionParams = {
-			model: model.id,
-			max_tokens: maxTokens,
-			messages: openAiMessages,
-			temperature: temperature,
-		}
-
-		const response: OpenAI.Chat.ChatCompletion = await this.client.chat.completions.create(completionParams)
-		return response.choices[0]?.message.content || ""
-	}
-}
-=======
 import { Anthropic } from "@anthropic-ai/sdk"
 import OpenAI from "openai"
 
@@ -334,5 +162,4 @@
 		const response: OpenAI.Chat.ChatCompletion = await this.client.chat.completions.create(completionParams)
 		return response.choices[0]?.message.content || ""
 	}
-}
->>>>>>> 63701313
+}
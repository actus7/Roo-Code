--- conflicted
+++ resolved
@@ -1,45 +1,3 @@
-<<<<<<< HEAD
-import * as assert from "assert"
-
-import type { ClineMessage } from "@roo-code/types"
-
-import { waitUntilCompleted } from "./utils"
-
-suite("Roo Code Modes", () => {
-	test("Should handle switching modes correctly", async () => {
-		const api = globalThis.api
-
-		const switchModesPrompt =
-			"For each mode (Architect, Ask, Debug) respond with the mode name and what it specializes in after switching to that mode."
-
-		const messages: ClineMessage[] = []
-		const modeSwitches: string[] = []
-
-		api.on("taskModeSwitched", (_taskId, mode) => {
-			console.log("taskModeSwitched", mode)
-			modeSwitches.push(mode)
-		})
-
-		api.on("message", ({ message }) => {
-			if (message.type === "say" && message.partial === false) {
-				messages.push(message)
-			}
-		})
-
-		const switchModesTaskId = await api.startNewTask({
-			configuration: { mode: "code", alwaysAllowModeSwitch: true, autoApprovalEnabled: true },
-			text: switchModesPrompt,
-		})
-
-		await waitUntilCompleted({ api, taskId: switchModesTaskId })
-		await api.cancelCurrentTask()
-
-		assert.ok(modeSwitches.includes("architect"))
-		assert.ok(modeSwitches.includes("ask"))
-		assert.ok(modeSwitches.includes("debug"))
-	})
-})
-=======
 import * as assert from "assert"
 
 import { waitUntilCompleted } from "./utils"
@@ -63,5 +21,4 @@
 		assert.ok(modes.includes("debug"))
 		assert.ok(modes.length === 3)
 	})
-})
->>>>>>> 63701313
+})
--- conflicted
+++ resolved
@@ -1,16 +1,3 @@
-<<<<<<< HEAD
-{
-	"$schema": "https://unpkg.com/@changesets/config@3.0.4/schema.json",
-	"changelog": "./changelog-config.js",
-	"commit": false,
-	"fixed": [],
-	"linked": [],
-	"access": "restricted",
-	"baseBranch": "main",
-	"updateInternalDependencies": "patch",
-	"ignore": []
-}
-=======
 {
 	"$schema": "https://unpkg.com/@changesets/config@3.0.4/schema.json",
 	"changelog": "./changelog-config.js",
@@ -21,5 +8,4 @@
 	"baseBranch": "main",
 	"updateInternalDependencies": "patch",
 	"ignore": []
-}
->>>>>>> 63701313
+}
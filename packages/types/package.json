--- conflicted
+++ resolved
@@ -1,42 +1,3 @@
-<<<<<<< HEAD
-{
-	"name": "@roo-code/types",
-	"description": "Roo Code foundational types and schemas.",
-	"private": true,
-	"type": "module",
-	"main": "./dist/index.cjs",
-	"exports": {
-		".": {
-			"types": "./src/index.ts",
-			"import": "./src/index.ts",
-			"require": {
-				"types": "./dist/index.d.cts",
-				"default": "./dist/index.cjs"
-			}
-		}
-	},
-	"files": [
-		"dist"
-	],
-	"scripts": {
-		"lint": "eslint src --ext=ts --max-warnings=0",
-		"check-types": "tsc --noEmit",
-		"test": "vitest --globals --run",
-		"build": "tsup",
-		"clean": "rimraf dist .turbo"
-	},
-	"dependencies": {
-		"zod": "^3.24.2"
-	},
-	"devDependencies": {
-		"@roo-code/config-eslint": "workspace:^",
-		"@roo-code/config-typescript": "workspace:^",
-		"@types/node": "^22.15.20",
-		"tsup": "^8.3.5",
-		"vitest": "^3.1.3"
-	}
-}
-=======
 {
 	"name": "@roo-code/types",
 	"version": "1.15.0",
@@ -95,5 +56,4 @@
 		"tsup": "^8.3.5",
 		"vitest": "^3.1.3"
 	}
-}
->>>>>>> 63701313
+}
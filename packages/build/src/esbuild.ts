<<<<<<< HEAD
import * as fs from "fs"
import * as path from "path"

import { ViewsContainer, Views, Menus, Configuration, contributesSchema } from "./types.js"

function copyDir(srcDir: string, dstDir: string, count: number): number {
	const entries = fs.readdirSync(srcDir, { withFileTypes: true })

	for (const entry of entries) {
		const srcPath = path.join(srcDir, entry.name)
		const dstPath = path.join(dstDir, entry.name)

		if (entry.isDirectory()) {
			fs.mkdirSync(dstPath, { recursive: true })
			count = copyDir(srcPath, dstPath, count)
		} else {
			count = count + 1
			fs.copyFileSync(srcPath, dstPath)
		}
	}

	return count
}

function rmDir(dirPath: string, maxRetries: number = 3): void {
	for (let attempt = 1; attempt <= maxRetries; attempt++) {
		try {
			fs.rmSync(dirPath, { recursive: true, force: true })
			return
		} catch (error) {
			const isLastAttempt = attempt === maxRetries
			const isEnotemptyError = error instanceof Error && "code" in error && (error.code === 'ENOTEMPTY' || error.code === 'EBUSY')

			if (isLastAttempt || !isEnotemptyError) {
				throw error // Re-throw if it's the last attempt or not a locking error.
			}

			// Wait with exponential backoff before retrying.
			const delay = Math.min(100 * Math.pow(2, attempt - 1), 1000) // Cap at 1s.
			console.warn(`[rmDir] Attempt ${attempt} failed for ${dirPath}, retrying in ${delay}ms...`)

			// Synchronous sleep for simplicity in build scripts.
			const start = Date.now()
			while (Date.now() - start < delay) { /* Busy wait */ }
		}
	}
}

export function copyPaths(copyPaths: [string, string][], srcDir: string, dstDir: string) {
	copyPaths.forEach(([srcRelPath, dstRelPath]) => {
		const stats = fs.lstatSync(path.join(srcDir, srcRelPath))

		if (stats.isDirectory()) {
			if (fs.existsSync(path.join(dstDir, dstRelPath))) {
				rmDir(path.join(dstDir, dstRelPath))
			}

			fs.mkdirSync(path.join(dstDir, dstRelPath), { recursive: true })

			const count = copyDir(path.join(srcDir, srcRelPath), path.join(dstDir, dstRelPath), 0)
			console.log(`[copyPaths] Copied ${count} files from ${srcRelPath} to ${dstRelPath}`)
		} else {
			fs.copyFileSync(path.join(srcDir, srcRelPath), path.join(dstDir, dstRelPath))
			console.log(`[copyPaths] Copied ${srcRelPath} to ${dstRelPath}`)
		}
	})
}

export function copyWasms(srcDir: string, distDir: string): void {
	const nodeModulesDir = path.join(srcDir, "node_modules")

	fs.mkdirSync(distDir, { recursive: true })

	// Tiktoken WASM file.
	fs.copyFileSync(
		path.join(nodeModulesDir, "tiktoken", "lite", "tiktoken_bg.wasm"),
		path.join(distDir, "tiktoken_bg.wasm"),
	)

	console.log(`[copyWasms] Copied tiktoken WASMs to ${distDir}`)

	// Also copy Tiktoken WASMs to the workers directory.
	const workersDir = path.join(distDir, "workers")
	fs.mkdirSync(workersDir, { recursive: true })

	fs.copyFileSync(
		path.join(nodeModulesDir, "tiktoken", "lite", "tiktoken_bg.wasm"),
		path.join(workersDir, "tiktoken_bg.wasm"),
	)

	console.log(`[copyWasms] Copied tiktoken WASMs to ${workersDir}`)

	// Main tree-sitter WASM file.
	fs.copyFileSync(
		path.join(nodeModulesDir, "web-tree-sitter", "tree-sitter.wasm"),
		path.join(distDir, "tree-sitter.wasm"),
	)

	console.log(`[copyWasms] Copied tree-sitter.wasm to ${distDir}`)

	// Copy language-specific WASM files.
	const languageWasmDir = path.join(nodeModulesDir, "tree-sitter-wasms", "out")

	if (!fs.existsSync(languageWasmDir)) {
		throw new Error(`Directory does not exist: ${languageWasmDir}`)
	}

	// Dynamically read all WASM files from the directory instead of using a hardcoded list.
	const wasmFiles = fs.readdirSync(languageWasmDir).filter((file) => file.endsWith(".wasm"))

	wasmFiles.forEach((filename) => {
		fs.copyFileSync(path.join(languageWasmDir, filename), path.join(distDir, filename))
	})

	console.log(`[copyWasms] Copied ${wasmFiles.length} tree-sitter language wasms to ${distDir}`)
}

export function copyLocales(srcDir: string, distDir: string): void {
	const destDir = path.join(distDir, "i18n", "locales")
	fs.mkdirSync(destDir, { recursive: true })
	const count = copyDir(path.join(srcDir, "i18n", "locales"), destDir, 0)
	console.log(`[copyLocales] Copied ${count} locale files to ${destDir}`)
}

export function setupLocaleWatcher(srcDir: string, distDir: string) {
	const localesDir = path.join(srcDir, "i18n", "locales")

	if (!fs.existsSync(localesDir)) {
		console.warn(`Cannot set up watcher: Source locales directory does not exist: ${localesDir}`)
		return
	}

	console.log(`Setting up watcher for locale files in ${localesDir}`)

	let debounceTimer: NodeJS.Timeout | null = null

	const debouncedCopy = () => {
		if (debounceTimer) {
			clearTimeout(debounceTimer)
		}

		// Wait 300ms after last change before copying.
		debounceTimer = setTimeout(() => {
			console.log("Locale files changed, copying...")
			copyLocales(srcDir, distDir)
		}, 300)
	}

	try {
		fs.watch(localesDir, { recursive: true }, (_eventType, filename) => {
			if (filename && filename.endsWith(".json")) {
				console.log(`Locale file ${filename} changed, triggering copy...`)
				debouncedCopy()
			}
		})
		console.log("Watcher for locale files is set up")
	} catch (error) {
		console.error(
			`Error setting up watcher for ${localesDir}:`,
			error instanceof Error ? error.message : "Unknown error",
		)
	}
}

export function generatePackageJson({
	packageJson: { contributes, ...packageJson },
	overrideJson,
	substitution,
}: {
	packageJson: Record<string, any> // eslint-disable-line @typescript-eslint/no-explicit-any
	overrideJson: Record<string, any> // eslint-disable-line @typescript-eslint/no-explicit-any
	substitution: [string, string]
}) {
	const { viewsContainers, views, commands, menus, submenus, configuration } = contributesSchema.parse(contributes)
	const [from, to] = substitution

	return {
		...packageJson,
		...overrideJson,
		contributes: {
			viewsContainers: transformArrayRecord<ViewsContainer>(viewsContainers, from, to, ["id"]),
			views: transformArrayRecord<Views>(views, from, to, ["id"]),
			commands: transformArray(commands, from, to, "command"),
			menus: transformArrayRecord<Menus>(menus, from, to, ["command", "submenu", "when"]),
			submenus: transformArray(submenus, from, to, "id"),
			configuration: {
				title: configuration.title,
				properties: transformRecord<Configuration["properties"]>(configuration.properties, from, to),
			},
		},
	}
}

// eslint-disable-next-line @typescript-eslint/no-explicit-any
function transformArrayRecord<T>(obj: Record<string, any[]>, from: string, to: string, props: string[]): T {
	return Object.entries(obj).reduce(
		(acc, [key, ary]) => ({
			...acc,
			[key.replace(from, to)]: ary.map((item) => {
				const transformedItem = { ...item }

				for (const prop of props) {
					if (prop in item && typeof item[prop] === "string") {
						transformedItem[prop] = item[prop].replace(from, to)
					}
				}

				return transformedItem
			}),
		}),
		{} as T,
	)
}

// eslint-disable-next-line @typescript-eslint/no-explicit-any
function transformArray<T>(arr: any[], from: string, to: string, idProp: string): T[] {
	return arr.map(({ [idProp]: id, ...rest }) => ({
		[idProp]: id.replace(from, to),
		...rest,
	}))
}

// eslint-disable-next-line @typescript-eslint/no-explicit-any
function transformRecord<T>(obj: Record<string, any>, from: string, to: string): T {
	return Object.entries(obj).reduce(
		(acc, [key, value]) => ({
			...acc,
			[key.replace(from, to)]: value,
		}),
		{} as T,
	)
}
=======
import * as fs from "fs"
import * as path from "path"

import { ViewsContainer, Views, Menus, Configuration, contributesSchema } from "./types.js"

function copyDir(srcDir: string, dstDir: string, count: number): number {
	const entries = fs.readdirSync(srcDir, { withFileTypes: true })

	for (const entry of entries) {
		const srcPath = path.join(srcDir, entry.name)
		const dstPath = path.join(dstDir, entry.name)

		if (entry.isDirectory()) {
			fs.mkdirSync(dstPath, { recursive: true })
			count = copyDir(srcPath, dstPath, count)
		} else {
			count = count + 1
			fs.copyFileSync(srcPath, dstPath)
		}
	}

	return count
}

function rmDir(dirPath: string, maxRetries: number = 3): void {
	for (let attempt = 1; attempt <= maxRetries; attempt++) {
		try {
			fs.rmSync(dirPath, { recursive: true, force: true })
			return
		} catch (error) {
			const isLastAttempt = attempt === maxRetries

			const isEnotemptyError =
				error instanceof Error && "code" in error && (error.code === "ENOTEMPTY" || error.code === "EBUSY")

			if (isLastAttempt || !isEnotemptyError) {
				throw error // Re-throw if it's the last attempt or not a locking error.
			}

			// Wait with exponential backoff before retrying.
			const delay = Math.min(100 * Math.pow(2, attempt - 1), 1000) // Cap at 1s.
			console.warn(`[rmDir] Attempt ${attempt} failed for ${dirPath}, retrying in ${delay}ms...`)

			// Synchronous sleep for simplicity in build scripts.
			const start = Date.now()

			while (Date.now() - start < delay) {
				/* Busy wait */
			}
		}
	}
}

type CopyPathOptions = {
	optional?: boolean
}

export function copyPaths(copyPaths: [string, string, CopyPathOptions?][], srcDir: string, dstDir: string) {
	copyPaths.forEach(([srcRelPath, dstRelPath, options = {}]) => {
		try {
			const stats = fs.lstatSync(path.join(srcDir, srcRelPath))

			if (stats.isDirectory()) {
				if (fs.existsSync(path.join(dstDir, dstRelPath))) {
					rmDir(path.join(dstDir, dstRelPath))
				}

				fs.mkdirSync(path.join(dstDir, dstRelPath), { recursive: true })

				const count = copyDir(path.join(srcDir, srcRelPath), path.join(dstDir, dstRelPath), 0)
				console.log(`[copyPaths] Copied ${count} files from ${srcRelPath} to ${dstRelPath}`)
			} else {
				fs.copyFileSync(path.join(srcDir, srcRelPath), path.join(dstDir, dstRelPath))
				console.log(`[copyPaths] Copied ${srcRelPath} to ${dstRelPath}`)
			}
		} catch (error) {
			if (options.optional) {
				console.warn(`[copyPaths] Optional file not found: ${srcRelPath}`)
			} else {
				throw error
			}
		}
	})
}

export function copyWasms(srcDir: string, distDir: string): void {
	const nodeModulesDir = path.join(srcDir, "node_modules")

	fs.mkdirSync(distDir, { recursive: true })

	// Tiktoken WASM file.
	fs.copyFileSync(
		path.join(nodeModulesDir, "tiktoken", "lite", "tiktoken_bg.wasm"),
		path.join(distDir, "tiktoken_bg.wasm"),
	)

	console.log(`[copyWasms] Copied tiktoken WASMs to ${distDir}`)

	// Also copy Tiktoken WASMs to the workers directory.
	const workersDir = path.join(distDir, "workers")
	fs.mkdirSync(workersDir, { recursive: true })

	fs.copyFileSync(
		path.join(nodeModulesDir, "tiktoken", "lite", "tiktoken_bg.wasm"),
		path.join(workersDir, "tiktoken_bg.wasm"),
	)

	console.log(`[copyWasms] Copied tiktoken WASMs to ${workersDir}`)

	// Main tree-sitter WASM file.
	fs.copyFileSync(
		path.join(nodeModulesDir, "web-tree-sitter", "tree-sitter.wasm"),
		path.join(distDir, "tree-sitter.wasm"),
	)

	console.log(`[copyWasms] Copied tree-sitter.wasm to ${distDir}`)

	// Copy language-specific WASM files.
	const languageWasmDir = path.join(nodeModulesDir, "tree-sitter-wasms", "out")

	if (!fs.existsSync(languageWasmDir)) {
		throw new Error(`Directory does not exist: ${languageWasmDir}`)
	}

	// Dynamically read all WASM files from the directory instead of using a hardcoded list.
	const wasmFiles = fs.readdirSync(languageWasmDir).filter((file) => file.endsWith(".wasm"))

	wasmFiles.forEach((filename) => {
		fs.copyFileSync(path.join(languageWasmDir, filename), path.join(distDir, filename))
	})

	console.log(`[copyWasms] Copied ${wasmFiles.length} tree-sitter language wasms to ${distDir}`)
}

export function copyLocales(srcDir: string, distDir: string): void {
	const destDir = path.join(distDir, "i18n", "locales")
	fs.mkdirSync(destDir, { recursive: true })
	const count = copyDir(path.join(srcDir, "i18n", "locales"), destDir, 0)
	console.log(`[copyLocales] Copied ${count} locale files to ${destDir}`)
}

export function setupLocaleWatcher(srcDir: string, distDir: string) {
	const localesDir = path.join(srcDir, "i18n", "locales")

	if (!fs.existsSync(localesDir)) {
		console.warn(`Cannot set up watcher: Source locales directory does not exist: ${localesDir}`)
		return
	}

	console.log(`Setting up watcher for locale files in ${localesDir}`)

	let debounceTimer: NodeJS.Timeout | null = null

	const debouncedCopy = () => {
		if (debounceTimer) {
			clearTimeout(debounceTimer)
		}

		// Wait 300ms after last change before copying.
		debounceTimer = setTimeout(() => {
			console.log("Locale files changed, copying...")
			copyLocales(srcDir, distDir)
		}, 300)
	}

	try {
		fs.watch(localesDir, { recursive: true }, (_eventType, filename) => {
			if (filename && filename.endsWith(".json")) {
				console.log(`Locale file ${filename} changed, triggering copy...`)
				debouncedCopy()
			}
		})
		console.log("Watcher for locale files is set up")
	} catch (error) {
		console.error(
			`Error setting up watcher for ${localesDir}:`,
			error instanceof Error ? error.message : "Unknown error",
		)
	}
}

export function generatePackageJson({
	packageJson: { contributes, ...packageJson },
	overrideJson,
	substitution,
}: {
	packageJson: Record<string, any> // eslint-disable-line @typescript-eslint/no-explicit-any
	overrideJson: Record<string, any> // eslint-disable-line @typescript-eslint/no-explicit-any
	substitution: [string, string]
}) {
	const { viewsContainers, views, commands, menus, submenus, configuration } = contributesSchema.parse(contributes)
	const [from, to] = substitution

	return {
		...packageJson,
		...overrideJson,
		contributes: {
			viewsContainers: transformArrayRecord<ViewsContainer>(viewsContainers, from, to, ["id"]),
			views: transformArrayRecord<Views>(views, from, to, ["id"]),
			commands: transformArray(commands, from, to, "command"),
			menus: transformArrayRecord<Menus>(menus, from, to, ["command", "submenu", "when"]),
			submenus: transformArray(submenus, from, to, "id"),
			configuration: {
				title: configuration.title,
				properties: transformRecord<Configuration["properties"]>(configuration.properties, from, to),
			},
		},
	}
}

// eslint-disable-next-line @typescript-eslint/no-explicit-any
function transformArrayRecord<T>(obj: Record<string, any[]>, from: string, to: string, props: string[]): T {
	return Object.entries(obj).reduce(
		(acc, [key, ary]) => ({
			...acc,
			[key.replace(from, to)]: ary.map((item) => {
				const transformedItem = { ...item }

				for (const prop of props) {
					if (prop in item && typeof item[prop] === "string") {
						transformedItem[prop] = item[prop].replace(from, to)
					}
				}

				return transformedItem
			}),
		}),
		{} as T,
	)
}

// eslint-disable-next-line @typescript-eslint/no-explicit-any
function transformArray<T>(arr: any[], from: string, to: string, idProp: string): T[] {
	return arr.map(({ [idProp]: id, ...rest }) => ({
		[idProp]: id.replace(from, to),
		...rest,
	}))
}

// eslint-disable-next-line @typescript-eslint/no-explicit-any
function transformRecord<T>(obj: Record<string, any>, from: string, to: string): T {
	return Object.entries(obj).reduce(
		(acc, [key, value]) => ({
			...acc,
			[key.replace(from, to)]: value,
		}),
		{} as T,
	)
}
>>>>>>> 63701313
<|MERGE_RESOLUTION|>--- conflicted
+++ resolved
@@ -1,4 +1,3 @@
-<<<<<<< HEAD
 import * as fs from "fs"
 import * as path from "path"
 
@@ -30,7 +29,9 @@
 			return
 		} catch (error) {
 			const isLastAttempt = attempt === maxRetries
-			const isEnotemptyError = error instanceof Error && "code" in error && (error.code === 'ENOTEMPTY' || error.code === 'EBUSY')
+
+			const isEnotemptyError =
+				error instanceof Error && "code" in error && (error.code === "ENOTEMPTY" || error.code === "EBUSY")
 
 			if (isLastAttempt || !isEnotemptyError) {
 				throw error // Re-throw if it's the last attempt or not a locking error.
@@ -42,27 +43,42 @@
 
 			// Synchronous sleep for simplicity in build scripts.
 			const start = Date.now()
-			while (Date.now() - start < delay) { /* Busy wait */ }
-		}
-	}
-}
-
-export function copyPaths(copyPaths: [string, string][], srcDir: string, dstDir: string) {
-	copyPaths.forEach(([srcRelPath, dstRelPath]) => {
-		const stats = fs.lstatSync(path.join(srcDir, srcRelPath))
-
-		if (stats.isDirectory()) {
-			if (fs.existsSync(path.join(dstDir, dstRelPath))) {
-				rmDir(path.join(dstDir, dstRelPath))
-			}
-
-			fs.mkdirSync(path.join(dstDir, dstRelPath), { recursive: true })
-
-			const count = copyDir(path.join(srcDir, srcRelPath), path.join(dstDir, dstRelPath), 0)
-			console.log(`[copyPaths] Copied ${count} files from ${srcRelPath} to ${dstRelPath}`)
-		} else {
-			fs.copyFileSync(path.join(srcDir, srcRelPath), path.join(dstDir, dstRelPath))
-			console.log(`[copyPaths] Copied ${srcRelPath} to ${dstRelPath}`)
+
+			while (Date.now() - start < delay) {
+				/* Busy wait */
+			}
+		}
+	}
+}
+
+type CopyPathOptions = {
+	optional?: boolean
+}
+
+export function copyPaths(copyPaths: [string, string, CopyPathOptions?][], srcDir: string, dstDir: string) {
+	copyPaths.forEach(([srcRelPath, dstRelPath, options = {}]) => {
+		try {
+			const stats = fs.lstatSync(path.join(srcDir, srcRelPath))
+
+			if (stats.isDirectory()) {
+				if (fs.existsSync(path.join(dstDir, dstRelPath))) {
+					rmDir(path.join(dstDir, dstRelPath))
+				}
+
+				fs.mkdirSync(path.join(dstDir, dstRelPath), { recursive: true })
+
+				const count = copyDir(path.join(srcDir, srcRelPath), path.join(dstDir, dstRelPath), 0)
+				console.log(`[copyPaths] Copied ${count} files from ${srcRelPath} to ${dstRelPath}`)
+			} else {
+				fs.copyFileSync(path.join(srcDir, srcRelPath), path.join(dstDir, dstRelPath))
+				console.log(`[copyPaths] Copied ${srcRelPath} to ${dstRelPath}`)
+			}
+		} catch (error) {
+			if (options.optional) {
+				console.warn(`[copyPaths] Optional file not found: ${srcRelPath}`)
+			} else {
+				throw error
+			}
 		}
 	})
 }
@@ -230,255 +246,4 @@
 		}),
 		{} as T,
 	)
-}
-=======
-import * as fs from "fs"
-import * as path from "path"
-
-import { ViewsContainer, Views, Menus, Configuration, contributesSchema } from "./types.js"
-
-function copyDir(srcDir: string, dstDir: string, count: number): number {
-	const entries = fs.readdirSync(srcDir, { withFileTypes: true })
-
-	for (const entry of entries) {
-		const srcPath = path.join(srcDir, entry.name)
-		const dstPath = path.join(dstDir, entry.name)
-
-		if (entry.isDirectory()) {
-			fs.mkdirSync(dstPath, { recursive: true })
-			count = copyDir(srcPath, dstPath, count)
-		} else {
-			count = count + 1
-			fs.copyFileSync(srcPath, dstPath)
-		}
-	}
-
-	return count
-}
-
-function rmDir(dirPath: string, maxRetries: number = 3): void {
-	for (let attempt = 1; attempt <= maxRetries; attempt++) {
-		try {
-			fs.rmSync(dirPath, { recursive: true, force: true })
-			return
-		} catch (error) {
-			const isLastAttempt = attempt === maxRetries
-
-			const isEnotemptyError =
-				error instanceof Error && "code" in error && (error.code === "ENOTEMPTY" || error.code === "EBUSY")
-
-			if (isLastAttempt || !isEnotemptyError) {
-				throw error // Re-throw if it's the last attempt or not a locking error.
-			}
-
-			// Wait with exponential backoff before retrying.
-			const delay = Math.min(100 * Math.pow(2, attempt - 1), 1000) // Cap at 1s.
-			console.warn(`[rmDir] Attempt ${attempt} failed for ${dirPath}, retrying in ${delay}ms...`)
-
-			// Synchronous sleep for simplicity in build scripts.
-			const start = Date.now()
-
-			while (Date.now() - start < delay) {
-				/* Busy wait */
-			}
-		}
-	}
-}
-
-type CopyPathOptions = {
-	optional?: boolean
-}
-
-export function copyPaths(copyPaths: [string, string, CopyPathOptions?][], srcDir: string, dstDir: string) {
-	copyPaths.forEach(([srcRelPath, dstRelPath, options = {}]) => {
-		try {
-			const stats = fs.lstatSync(path.join(srcDir, srcRelPath))
-
-			if (stats.isDirectory()) {
-				if (fs.existsSync(path.join(dstDir, dstRelPath))) {
-					rmDir(path.join(dstDir, dstRelPath))
-				}
-
-				fs.mkdirSync(path.join(dstDir, dstRelPath), { recursive: true })
-
-				const count = copyDir(path.join(srcDir, srcRelPath), path.join(dstDir, dstRelPath), 0)
-				console.log(`[copyPaths] Copied ${count} files from ${srcRelPath} to ${dstRelPath}`)
-			} else {
-				fs.copyFileSync(path.join(srcDir, srcRelPath), path.join(dstDir, dstRelPath))
-				console.log(`[copyPaths] Copied ${srcRelPath} to ${dstRelPath}`)
-			}
-		} catch (error) {
-			if (options.optional) {
-				console.warn(`[copyPaths] Optional file not found: ${srcRelPath}`)
-			} else {
-				throw error
-			}
-		}
-	})
-}
-
-export function copyWasms(srcDir: string, distDir: string): void {
-	const nodeModulesDir = path.join(srcDir, "node_modules")
-
-	fs.mkdirSync(distDir, { recursive: true })
-
-	// Tiktoken WASM file.
-	fs.copyFileSync(
-		path.join(nodeModulesDir, "tiktoken", "lite", "tiktoken_bg.wasm"),
-		path.join(distDir, "tiktoken_bg.wasm"),
-	)
-
-	console.log(`[copyWasms] Copied tiktoken WASMs to ${distDir}`)
-
-	// Also copy Tiktoken WASMs to the workers directory.
-	const workersDir = path.join(distDir, "workers")
-	fs.mkdirSync(workersDir, { recursive: true })
-
-	fs.copyFileSync(
-		path.join(nodeModulesDir, "tiktoken", "lite", "tiktoken_bg.wasm"),
-		path.join(workersDir, "tiktoken_bg.wasm"),
-	)
-
-	console.log(`[copyWasms] Copied tiktoken WASMs to ${workersDir}`)
-
-	// Main tree-sitter WASM file.
-	fs.copyFileSync(
-		path.join(nodeModulesDir, "web-tree-sitter", "tree-sitter.wasm"),
-		path.join(distDir, "tree-sitter.wasm"),
-	)
-
-	console.log(`[copyWasms] Copied tree-sitter.wasm to ${distDir}`)
-
-	// Copy language-specific WASM files.
-	const languageWasmDir = path.join(nodeModulesDir, "tree-sitter-wasms", "out")
-
-	if (!fs.existsSync(languageWasmDir)) {
-		throw new Error(`Directory does not exist: ${languageWasmDir}`)
-	}
-
-	// Dynamically read all WASM files from the directory instead of using a hardcoded list.
-	const wasmFiles = fs.readdirSync(languageWasmDir).filter((file) => file.endsWith(".wasm"))
-
-	wasmFiles.forEach((filename) => {
-		fs.copyFileSync(path.join(languageWasmDir, filename), path.join(distDir, filename))
-	})
-
-	console.log(`[copyWasms] Copied ${wasmFiles.length} tree-sitter language wasms to ${distDir}`)
-}
-
-export function copyLocales(srcDir: string, distDir: string): void {
-	const destDir = path.join(distDir, "i18n", "locales")
-	fs.mkdirSync(destDir, { recursive: true })
-	const count = copyDir(path.join(srcDir, "i18n", "locales"), destDir, 0)
-	console.log(`[copyLocales] Copied ${count} locale files to ${destDir}`)
-}
-
-export function setupLocaleWatcher(srcDir: string, distDir: string) {
-	const localesDir = path.join(srcDir, "i18n", "locales")
-
-	if (!fs.existsSync(localesDir)) {
-		console.warn(`Cannot set up watcher: Source locales directory does not exist: ${localesDir}`)
-		return
-	}
-
-	console.log(`Setting up watcher for locale files in ${localesDir}`)
-
-	let debounceTimer: NodeJS.Timeout | null = null
-
-	const debouncedCopy = () => {
-		if (debounceTimer) {
-			clearTimeout(debounceTimer)
-		}
-
-		// Wait 300ms after last change before copying.
-		debounceTimer = setTimeout(() => {
-			console.log("Locale files changed, copying...")
-			copyLocales(srcDir, distDir)
-		}, 300)
-	}
-
-	try {
-		fs.watch(localesDir, { recursive: true }, (_eventType, filename) => {
-			if (filename && filename.endsWith(".json")) {
-				console.log(`Locale file ${filename} changed, triggering copy...`)
-				debouncedCopy()
-			}
-		})
-		console.log("Watcher for locale files is set up")
-	} catch (error) {
-		console.error(
-			`Error setting up watcher for ${localesDir}:`,
-			error instanceof Error ? error.message : "Unknown error",
-		)
-	}
-}
-
-export function generatePackageJson({
-	packageJson: { contributes, ...packageJson },
-	overrideJson,
-	substitution,
-}: {
-	packageJson: Record<string, any> // eslint-disable-line @typescript-eslint/no-explicit-any
-	overrideJson: Record<string, any> // eslint-disable-line @typescript-eslint/no-explicit-any
-	substitution: [string, string]
-}) {
-	const { viewsContainers, views, commands, menus, submenus, configuration } = contributesSchema.parse(contributes)
-	const [from, to] = substitution
-
-	return {
-		...packageJson,
-		...overrideJson,
-		contributes: {
-			viewsContainers: transformArrayRecord<ViewsContainer>(viewsContainers, from, to, ["id"]),
-			views: transformArrayRecord<Views>(views, from, to, ["id"]),
-			commands: transformArray(commands, from, to, "command"),
-			menus: transformArrayRecord<Menus>(menus, from, to, ["command", "submenu", "when"]),
-			submenus: transformArray(submenus, from, to, "id"),
-			configuration: {
-				title: configuration.title,
-				properties: transformRecord<Configuration["properties"]>(configuration.properties, from, to),
-			},
-		},
-	}
-}
-
-// eslint-disable-next-line @typescript-eslint/no-explicit-any
-function transformArrayRecord<T>(obj: Record<string, any[]>, from: string, to: string, props: string[]): T {
-	return Object.entries(obj).reduce(
-		(acc, [key, ary]) => ({
-			...acc,
-			[key.replace(from, to)]: ary.map((item) => {
-				const transformedItem = { ...item }
-
-				for (const prop of props) {
-					if (prop in item && typeof item[prop] === "string") {
-						transformedItem[prop] = item[prop].replace(from, to)
-					}
-				}
-
-				return transformedItem
-			}),
-		}),
-		{} as T,
-	)
-}
-
-// eslint-disable-next-line @typescript-eslint/no-explicit-any
-function transformArray<T>(arr: any[], from: string, to: string, idProp: string): T[] {
-	return arr.map(({ [idProp]: id, ...rest }) => ({
-		[idProp]: id.replace(from, to),
-		...rest,
-	}))
-}
-
-// eslint-disable-next-line @typescript-eslint/no-explicit-any
-function transformRecord<T>(obj: Record<string, any>, from: string, to: string): T {
-	return Object.entries(obj).reduce(
-		(acc, [key, value]) => ({
-			...acc,
-			[key.replace(from, to)]: value,
-		}),
-		{} as T,
-	)
-}
->>>>>>> 63701313
+}